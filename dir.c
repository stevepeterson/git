/*
 * This handles recursive filename detection with exclude
 * files, index knowledge etc..
 *
 * See Documentation/technical/api-directory-listing.txt
 *
 * Copyright (C) Linus Torvalds, 2005-2006
 *		 Junio Hamano, 2005-2006
 */
#include "cache.h"
#include "dir.h"
#include "refs.h"
#include "wildmatch.h"

struct path_simplify {
	int len;
	const char *path;
};

static int read_directory_recursive(struct dir_struct *dir, const char *path, int len,
	int check_only, const struct path_simplify *simplify);
static int get_dtype(struct dirent *de, const char *path, int len);

/* helper string functions with support for the ignore_case flag */
int strcmp_icase(const char *a, const char *b)
{
	return ignore_case ? strcasecmp(a, b) : strcmp(a, b);
}

int strncmp_icase(const char *a, const char *b, size_t count)
{
	return ignore_case ? strncasecmp(a, b, count) : strncmp(a, b, count);
}

int fnmatch_icase(const char *pattern, const char *string, int flags)
{
	return fnmatch(pattern, string, flags | (ignore_case ? FNM_CASEFOLD : 0));
}

inline int git_fnmatch(const char *pattern, const char *string,
		       int flags, int prefix)
{
	int fnm_flags = 0;
	if (flags & GFNM_PATHNAME)
		fnm_flags |= FNM_PATHNAME;
	if (prefix > 0) {
		if (strncmp(pattern, string, prefix))
			return FNM_NOMATCH;
		pattern += prefix;
		string += prefix;
	}
	if (flags & GFNM_ONESTAR) {
		int pattern_len = strlen(++pattern);
		int string_len = strlen(string);
		return string_len < pattern_len ||
		       strcmp(pattern,
			      string + string_len - pattern_len);
	}
	return fnmatch(pattern, string, fnm_flags);
}

static size_t common_prefix_len(const char **pathspec)
{
	const char *n, *first;
	size_t max = 0;
	int literal = limit_pathspec_to_literal();

	if (!pathspec)
		return max;

	first = *pathspec;
	while ((n = *pathspec++)) {
		size_t i, len = 0;
		for (i = 0; first == n || i < max; i++) {
			char c = n[i];
			if (!c || c != first[i] || (!literal && is_glob_special(c)))
				break;
			if (c == '/')
				len = i + 1;
		}
		if (first == n || len < max) {
			max = len;
			if (!max)
				break;
		}
	}
	return max;
}

/*
 * Returns a copy of the longest leading path common among all
 * pathspecs.
 */
char *common_prefix(const char **pathspec)
{
	unsigned long len = common_prefix_len(pathspec);

	return len ? xmemdupz(*pathspec, len) : NULL;
}

int fill_directory(struct dir_struct *dir, const char **pathspec)
{
	size_t len;

	/*
	 * Calculate common prefix for the pathspec, and
	 * use that to optimize the directory walk
	 */
	len = common_prefix_len(pathspec);

	/* Read the directory and prune it */
	read_directory(dir, pathspec ? *pathspec : "", len, pathspec);
	return len;
}

int within_depth(const char *name, int namelen,
			int depth, int max_depth)
{
	const char *cp = name, *cpe = name + namelen;

	while (cp < cpe) {
		if (*cp++ != '/')
			continue;
		depth++;
		if (depth > max_depth)
			return 0;
	}
	return 1;
}

/*
 * Does 'match' match the given name?
 * A match is found if
 *
 * (1) the 'match' string is leading directory of 'name', or
 * (2) the 'match' string is a wildcard and matches 'name', or
 * (3) the 'match' string is exactly the same as 'name'.
 *
 * and the return value tells which case it was.
 *
 * It returns 0 when there is no match.
 */
static int match_one(const char *match, const char *name, int namelen)
{
	int matchlen;
	int literal = limit_pathspec_to_literal();

	/* If the match was just the prefix, we matched */
	if (!*match)
		return MATCHED_RECURSIVELY;

	if (ignore_case) {
		for (;;) {
			unsigned char c1 = tolower(*match);
			unsigned char c2 = tolower(*name);
			if (c1 == '\0' || (!literal && is_glob_special(c1)))
				break;
			if (c1 != c2)
				return 0;
			match++;
			name++;
			namelen--;
		}
	} else {
		for (;;) {
			unsigned char c1 = *match;
			unsigned char c2 = *name;
			if (c1 == '\0' || (!literal && is_glob_special(c1)))
				break;
			if (c1 != c2)
				return 0;
			match++;
			name++;
			namelen--;
		}
	}

	/*
	 * If we don't match the matchstring exactly,
	 * we need to match by fnmatch
	 */
	matchlen = strlen(match);
	if (strncmp_icase(match, name, matchlen)) {
		if (literal)
			return 0;
		return !fnmatch_icase(match, name, 0) ? MATCHED_FNMATCH : 0;
	}

	if (namelen == matchlen)
		return MATCHED_EXACTLY;
	if (match[matchlen-1] == '/' || name[matchlen] == '/')
		return MATCHED_RECURSIVELY;
	return 0;
}

/*
 * Given a name and a list of pathspecs, see if the name matches
 * any of the pathspecs.  The caller is also interested in seeing
 * all pathspec matches some names it calls this function with
 * (otherwise the user could have mistyped the unmatched pathspec),
 * and a mark is left in seen[] array for pathspec element that
 * actually matched anything.
 */
int match_pathspec(const char **pathspec, const char *name, int namelen,
		int prefix, char *seen)
{
	int i, retval = 0;

	if (!pathspec)
		return 1;

	name += prefix;
	namelen -= prefix;

	for (i = 0; pathspec[i] != NULL; i++) {
		int how;
		const char *match = pathspec[i] + prefix;
		if (seen && seen[i] == MATCHED_EXACTLY)
			continue;
		how = match_one(match, name, namelen);
		if (how) {
			if (retval < how)
				retval = how;
			if (seen && seen[i] < how)
				seen[i] = how;
		}
	}
	return retval;
}

/*
 * Does 'match' match the given name?
 * A match is found if
 *
 * (1) the 'match' string is leading directory of 'name', or
 * (2) the 'match' string is a wildcard and matches 'name', or
 * (3) the 'match' string is exactly the same as 'name'.
 *
 * and the return value tells which case it was.
 *
 * It returns 0 when there is no match.
 */
static int match_pathspec_item(const struct pathspec_item *item, int prefix,
			       const char *name, int namelen)
{
	/* name/namelen has prefix cut off by caller */
	const char *match = item->match + prefix;
	int matchlen = item->len - prefix;

	/* If the match was just the prefix, we matched */
	if (!*match)
		return MATCHED_RECURSIVELY;

	if (matchlen <= namelen && !strncmp(match, name, matchlen)) {
		if (matchlen == namelen)
			return MATCHED_EXACTLY;

		if (match[matchlen-1] == '/' || name[matchlen] == '/')
			return MATCHED_RECURSIVELY;
	}

	if (item->nowildcard_len < item->len &&
	    !git_fnmatch(match, name,
			 item->flags & PATHSPEC_ONESTAR ? GFNM_ONESTAR : 0,
			 item->nowildcard_len - prefix))
		return MATCHED_FNMATCH;

	return 0;
}

/*
 * Given a name and a list of pathspecs, see if the name matches
 * any of the pathspecs.  The caller is also interested in seeing
 * all pathspec matches some names it calls this function with
 * (otherwise the user could have mistyped the unmatched pathspec),
 * and a mark is left in seen[] array for pathspec element that
 * actually matched anything.
 */
int match_pathspec_depth(const struct pathspec *ps,
			 const char *name, int namelen,
			 int prefix, char *seen)
{
	int i, retval = 0;

	if (!ps->nr) {
		if (!ps->recursive || ps->max_depth == -1)
			return MATCHED_RECURSIVELY;

		if (within_depth(name, namelen, 0, ps->max_depth))
			return MATCHED_EXACTLY;
		else
			return 0;
	}

	name += prefix;
	namelen -= prefix;

	for (i = ps->nr - 1; i >= 0; i--) {
		int how;
		if (seen && seen[i] == MATCHED_EXACTLY)
			continue;
		how = match_pathspec_item(ps->items+i, prefix, name, namelen);
		if (ps->recursive && ps->max_depth != -1 &&
		    how && how != MATCHED_FNMATCH) {
			int len = ps->items[i].len;
			if (name[len] == '/')
				len++;
			if (within_depth(name+len, namelen-len, 0, ps->max_depth))
				how = MATCHED_EXACTLY;
			else
				how = 0;
		}
		if (how) {
			if (retval < how)
				retval = how;
			if (seen && seen[i] < how)
				seen[i] = how;
		}
	}
	return retval;
}

/*
 * Return the length of the "simple" part of a path match limiter.
 */
static int simple_length(const char *match)
{
	int len = -1;

	for (;;) {
		unsigned char c = *match++;
		len++;
		if (c == '\0' || is_glob_special(c))
			return len;
	}
}

static int no_wildcard(const char *string)
{
	return string[simple_length(string)] == '\0';
}

void parse_exclude_pattern(const char **pattern,
			   int *patternlen,
			   int *flags,
			   int *nowildcardlen)
{
	const char *p = *pattern;
	size_t i, len;

	*flags = 0;
	if (*p == '!') {
		*flags |= EXC_FLAG_NEGATIVE;
		p++;
	}
	len = strlen(p);
	if (len && p[len - 1] == '/') {
		len--;
		*flags |= EXC_FLAG_MUSTBEDIR;
	}
	for (i = 0; i < len; i++) {
		if (p[i] == '/')
			break;
	}
	if (i == len)
		*flags |= EXC_FLAG_NODIR;
	*nowildcardlen = simple_length(p);
	/*
	 * we should have excluded the trailing slash from 'p' too,
	 * but that's one more allocation. Instead just make sure
	 * nowildcardlen does not exceed real patternlen
	 */
	if (*nowildcardlen > len)
		*nowildcardlen = len;
	if (*p == '*' && no_wildcard(p + 1))
		*flags |= EXC_FLAG_ENDSWITH;
	*pattern = p;
	*patternlen = len;
}

void add_exclude(const char *string, const char *base,
		 int baselen, struct exclude_list *el, int srcpos)
{
	struct exclude *x;
	int patternlen;
	int flags;
	int nowildcardlen;

	parse_exclude_pattern(&string, &patternlen, &flags, &nowildcardlen);
	if (flags & EXC_FLAG_MUSTBEDIR) {
		char *s;
		x = xmalloc(sizeof(*x) + patternlen + 1);
		s = (char *)(x+1);
		memcpy(s, string, patternlen);
		s[patternlen] = '\0';
		x->pattern = s;
	} else {
		x = xmalloc(sizeof(*x));
		x->pattern = string;
	}
	x->patternlen = patternlen;
	x->nowildcardlen = nowildcardlen;
	x->base = base;
	x->baselen = baselen;
	x->flags = flags;
	x->srcpos = srcpos;
	ALLOC_GROW(el->excludes, el->nr + 1, el->alloc);
	el->excludes[el->nr++] = x;
	x->el = el;
}

static void *read_skip_worktree_file_from_index(const char *path, size_t *size)
{
	int pos, len;
	unsigned long sz;
	enum object_type type;
	void *data;
	struct index_state *istate = &the_index;

	len = strlen(path);
	pos = index_name_pos(istate, path, len);
	if (pos < 0)
		return NULL;
	if (!ce_skip_worktree(istate->cache[pos]))
		return NULL;
	data = read_sha1_file(istate->cache[pos]->sha1, &type, &sz);
	if (!data || type != OBJ_BLOB) {
		free(data);
		return NULL;
	}
	*size = xsize_t(sz);
	return data;
}

/*
 * Frees memory within el which was allocated for exclude patterns and
 * the file buffer.  Does not free el itself.
 */
void clear_exclude_list(struct exclude_list *el)
{
	int i;

	for (i = 0; i < el->nr; i++)
		free(el->excludes[i]);
	free(el->excludes);
	free(el->filebuf);

	el->nr = 0;
	el->excludes = NULL;
	el->filebuf = NULL;
}

int add_excludes_from_file_to_list(const char *fname,
				   const char *base,
				   int baselen,
				   struct exclude_list *el,
				   int check_index)
{
	struct stat st;
	int fd, i, lineno = 1;
	size_t size = 0;
	char *buf, *entry;

	fd = open(fname, O_RDONLY);
	if (fd < 0 || fstat(fd, &st) < 0) {
		if (errno != ENOENT)
			warn_on_inaccessible(fname);
		if (0 <= fd)
			close(fd);
		if (!check_index ||
		    (buf = read_skip_worktree_file_from_index(fname, &size)) == NULL)
			return -1;
		if (size == 0) {
			free(buf);
			return 0;
		}
		if (buf[size-1] != '\n') {
			buf = xrealloc(buf, size+1);
			buf[size++] = '\n';
		}
	}
	else {
		size = xsize_t(st.st_size);
		if (size == 0) {
			close(fd);
			return 0;
		}
		buf = xmalloc(size+1);
		if (read_in_full(fd, buf, size) != size) {
			free(buf);
			close(fd);
			return -1;
		}
		buf[size++] = '\n';
		close(fd);
	}

	el->filebuf = buf;
	entry = buf;
	for (i = 0; i < size; i++) {
		if (buf[i] == '\n') {
			if (entry != buf + i && entry[0] != '#') {
				buf[i - (i && buf[i-1] == '\r')] = 0;
				add_exclude(entry, base, baselen, el, lineno);
			}
			lineno++;
			entry = buf + i + 1;
		}
	}
	return 0;
}

struct exclude_list *add_exclude_list(struct dir_struct *dir,
				      int group_type, const char *src)
{
	struct exclude_list *el;
	struct exclude_list_group *group;

	group = &dir->exclude_list_groups[group_type];
	ALLOC_GROW(group->ary, group->nr + 1, group->alloc);
	el = &group->ary[group->nr++];
	memset(el, 0, sizeof(*el));
	el->src = src;
	return el;
}

/*
 * Used to set up core.excludesfile and .git/info/exclude lists.
 */
void add_excludes_from_file(struct dir_struct *dir, const char *fname)
{
	struct exclude_list *el;
	el = add_exclude_list(dir, EXC_FILE, fname);
	if (add_excludes_from_file_to_list(fname, "", 0, el, 0) < 0)
		die("cannot use %s as an exclude file", fname);
}

/*
 * Loads the per-directory exclude list for the substring of base
 * which has a char length of baselen.
 */
static void prep_exclude(struct dir_struct *dir, const char *base, int baselen)
{
	struct exclude_list_group *group;
	struct exclude_list *el;
	struct exclude_stack *stk = NULL;
	int current;

	if ((!dir->exclude_per_dir) ||
	    (baselen + strlen(dir->exclude_per_dir) >= PATH_MAX))
		return; /* too long a path -- ignore */

	group = &dir->exclude_list_groups[EXC_DIRS];

	/* Pop the directories that are not the prefix of the path being checked. */
	while ((stk = dir->exclude_stack) != NULL) {
		if (stk->baselen <= baselen &&
		    !strncmp(dir->basebuf, base, stk->baselen))
			break;
		el = &group->ary[dir->exclude_stack->exclude_ix];
		dir->exclude_stack = stk->prev;
		free((char *)el->src); /* see strdup() below */
		clear_exclude_list(el);
		free(stk);
		group->nr--;
	}

	/* Read from the parent directories and push them down. */
	current = stk ? stk->baselen : -1;
	while (current < baselen) {
		struct exclude_stack *stk = xcalloc(1, sizeof(*stk));
		const char *cp;

		if (current < 0) {
			cp = base;
			current = 0;
		}
		else {
			cp = strchr(base + current + 1, '/');
			if (!cp)
				die("oops in prep_exclude");
			cp++;
		}
		stk->prev = dir->exclude_stack;
		stk->baselen = cp - base;
		memcpy(dir->basebuf + current, base + current,
		       stk->baselen - current);
		strcpy(dir->basebuf + stk->baselen, dir->exclude_per_dir);
		/*
		 * dir->basebuf gets reused by the traversal, but we
		 * need fname to remain unchanged to ensure the src
		 * member of each struct exclude correctly
		 * back-references its source file.  Other invocations
		 * of add_exclude_list provide stable strings, so we
		 * strdup() and free() here in the caller.
		 */
		el = add_exclude_list(dir, EXC_DIRS, strdup(dir->basebuf));
		stk->exclude_ix = group->nr - 1;
		add_excludes_from_file_to_list(dir->basebuf,
					       dir->basebuf, stk->baselen,
					       el, 1);
		dir->exclude_stack = stk;
		current = stk->baselen;
	}
	dir->basebuf[baselen] = '\0';
}

int match_basename(const char *basename, int basenamelen,
		   const char *pattern, int prefix, int patternlen,
		   int flags)
{
	if (prefix == patternlen) {
		if (!strcmp_icase(pattern, basename))
			return 1;
	} else if (flags & EXC_FLAG_ENDSWITH) {
		if (patternlen - 1 <= basenamelen &&
		    !strcmp_icase(pattern + 1,
				  basename + basenamelen - patternlen + 1))
			return 1;
	} else {
		if (fnmatch_icase(pattern, basename, 0) == 0)
			return 1;
	}
	return 0;
}

int match_pathname(const char *pathname, int pathlen,
		   const char *base, int baselen,
		   const char *pattern, int prefix, int patternlen,
		   int flags)
{
	const char *name;
	int namelen;

	/*
	 * match with FNM_PATHNAME; the pattern has base implicitly
	 * in front of it.
	 */
	if (*pattern == '/') {
		pattern++;
		prefix--;
	}

	/*
	 * baselen does not count the trailing slash. base[] may or
	 * may not end with a trailing slash though.
	 */
	if (pathlen < baselen + 1 ||
	    (baselen && pathname[baselen] != '/') ||
	    strncmp_icase(pathname, base, baselen))
		return 0;

	namelen = baselen ? pathlen - baselen - 1 : pathlen;
	name = pathname + pathlen - namelen;

	if (prefix) {
		/*
		 * if the non-wildcard part is longer than the
		 * remaining pathname, surely it cannot match.
		 */
		if (prefix > namelen)
			return 0;

		if (strncmp_icase(pattern, name, prefix))
			return 0;
		pattern += prefix;
		name    += prefix;
		namelen -= prefix;
	}

	return wildmatch(pattern, name,
			 WM_PATHNAME | (ignore_case ? WM_CASEFOLD : 0),
			 NULL) == 0;
}

/*
 * Scan the given exclude list in reverse to see whether pathname
 * should be ignored.  The first match (i.e. the last on the list), if
 * any, determines the fate.  Returns the exclude_list element which
 * matched, or NULL for undecided.
 */
static struct exclude *last_exclude_matching_from_list(const char *pathname,
						       int pathlen,
						       const char *basename,
						       int *dtype,
						       struct exclude_list *el)
{
	int i;

	if (!el->nr)
		return NULL;	/* undefined */

	for (i = el->nr - 1; 0 <= i; i--) {
		struct exclude *x = el->excludes[i];
		const char *exclude = x->pattern;
		int prefix = x->nowildcardlen;

		if (x->flags & EXC_FLAG_MUSTBEDIR) {
			if (*dtype == DT_UNKNOWN)
				*dtype = get_dtype(NULL, pathname, pathlen);
			if (*dtype != DT_DIR)
				continue;
		}

		if (x->flags & EXC_FLAG_NODIR) {
			if (match_basename(basename,
					   pathlen - (basename - pathname),
					   exclude, prefix, x->patternlen,
					   x->flags))
				return x;
			continue;
		}

		assert(x->baselen == 0 || x->base[x->baselen - 1] == '/');
		if (match_pathname(pathname, pathlen,
				   x->base, x->baselen ? x->baselen - 1 : 0,
				   exclude, prefix, x->patternlen, x->flags))
			return x;
	}
	return NULL; /* undecided */
}

/*
 * Scan the list and let the last match determine the fate.
 * Return 1 for exclude, 0 for include and -1 for undecided.
 */
int is_excluded_from_list(const char *pathname,
			  int pathlen, const char *basename, int *dtype,
			  struct exclude_list *el)
{
	struct exclude *exclude;
	exclude = last_exclude_matching_from_list(pathname, pathlen, basename, dtype, el);
	if (exclude)
		return exclude->flags & EXC_FLAG_NEGATIVE ? 0 : 1;
	return -1; /* undecided */
}

/*
 * Loads the exclude lists for the directory containing pathname, then
 * scans all exclude lists to determine whether pathname is excluded.
 * Returns the exclude_list element which matched, or NULL for
 * undecided.
 */
static struct exclude *last_exclude_matching(struct dir_struct *dir,
					     const char *pathname,
					     int *dtype_p)
{
	int pathlen = strlen(pathname);
	int i, j;
	struct exclude_list_group *group;
	struct exclude *exclude;
	const char *basename = strrchr(pathname, '/');
	basename = (basename) ? basename+1 : pathname;

	prep_exclude(dir, pathname, basename-pathname);

	for (i = EXC_CMDL; i <= EXC_FILE; i++) {
		group = &dir->exclude_list_groups[i];
		for (j = group->nr - 1; j >= 0; j--) {
			exclude = last_exclude_matching_from_list(
				pathname, pathlen, basename, dtype_p,
				&group->ary[j]);
			if (exclude)
				return exclude;
		}
	}
	return NULL;
}

/*
 * Loads the exclude lists for the directory containing pathname, then
 * scans all exclude lists to determine whether pathname is excluded.
 * Returns 1 if true, otherwise 0.
 */
static int is_excluded(struct dir_struct *dir, const char *pathname, int *dtype_p)
{
	struct exclude *exclude =
		last_exclude_matching(dir, pathname, dtype_p);
	if (exclude)
		return exclude->flags & EXC_FLAG_NEGATIVE ? 0 : 1;
	return 0;
}

void path_exclude_check_init(struct path_exclude_check *check,
			     struct dir_struct *dir)
{
	check->dir = dir;
	check->exclude = NULL;
	strbuf_init(&check->path, 256);
}

void path_exclude_check_clear(struct path_exclude_check *check)
{
	strbuf_release(&check->path);
}

/*
 * For each subdirectory in name, starting with the top-most, checks
 * to see if that subdirectory is excluded, and if so, returns the
 * corresponding exclude structure.  Otherwise, checks whether name
 * itself (which is presumably a file) is excluded.
 *
 * A path to a directory known to be excluded is left in check->path to
 * optimize for repeated checks for files in the same excluded directory.
 */
struct exclude *last_exclude_matching_path(struct path_exclude_check *check,
					   const char *name, int namelen,
					   int *dtype)
{
	int i;
	struct strbuf *path = &check->path;
	struct exclude *exclude;

	/*
	 * we allow the caller to pass namelen as an optimization; it
	 * must match the length of the name, as we eventually call
	 * is_excluded() on the whole name string.
	 */
	if (namelen < 0)
		namelen = strlen(name);

	/*
	 * If path is non-empty, and name is equal to path or a
	 * subdirectory of path, name should be excluded, because
	 * it's inside a directory which is already known to be
	 * excluded and was previously left in check->path.
	 */
	if (path->len &&
	    path->len <= namelen &&
	    !memcmp(name, path->buf, path->len) &&
	    (!name[path->len] || name[path->len] == '/'))
		return check->exclude;

	strbuf_setlen(path, 0);
	for (i = 0; name[i]; i++) {
		int ch = name[i];

		if (ch == '/') {
			int dt = DT_DIR;
			exclude = last_exclude_matching(check->dir,
							path->buf, &dt);
			if (exclude) {
				check->exclude = exclude;
				return exclude;
			}
		}
		strbuf_addch(path, ch);
	}

	/* An entry in the index; cannot be a directory with subentries */
	strbuf_setlen(path, 0);

	return last_exclude_matching(check->dir, name, dtype);
}

/*
 * Is this name excluded?  This is for a caller like show_files() that
 * do not honor directory hierarchy and iterate through paths that are
 * possibly in an ignored directory.
 */
int is_path_excluded(struct path_exclude_check *check,
		  const char *name, int namelen, int *dtype)
{
	struct exclude *exclude =
		last_exclude_matching_path(check, name, namelen, dtype);
	if (exclude)
		return exclude->flags & EXC_FLAG_NEGATIVE ? 0 : 1;
	return 0;
}

static struct dir_entry *dir_entry_new(const char *pathname, int len)
{
	struct dir_entry *ent;

	ent = xmalloc(sizeof(*ent) + len + 1);
	ent->len = len;
	memcpy(ent->name, pathname, len);
	ent->name[len] = 0;
	return ent;
}

static struct dir_entry *dir_add_name(struct dir_struct *dir, const char *pathname, int len)
{
	if (cache_name_exists(pathname, len, ignore_case))
		return NULL;

	ALLOC_GROW(dir->entries, dir->nr+1, dir->alloc);
	return dir->entries[dir->nr++] = dir_entry_new(pathname, len);
}

struct dir_entry *dir_add_ignored(struct dir_struct *dir, const char *pathname, int len)
{
	if (!cache_name_is_other(pathname, len))
		return NULL;

	ALLOC_GROW(dir->ignored, dir->ignored_nr+1, dir->ignored_alloc);
	return dir->ignored[dir->ignored_nr++] = dir_entry_new(pathname, len);
}

enum exist_status {
	index_nonexistent = 0,
	index_directory,
	index_gitdir
};

/*
 * Do not use the alphabetically stored index to look up
 * the directory name; instead, use the case insensitive
 * name hash.
 */
static enum exist_status directory_exists_in_index_icase(const char *dirname, int len)
{
	struct cache_entry *ce = index_name_exists(&the_index, dirname, len + 1, ignore_case);
	unsigned char endchar;

	if (!ce)
		return index_nonexistent;
	endchar = ce->name[len];

	/*
	 * The cache_entry structure returned will contain this dirname
	 * and possibly additional path components.
	 */
	if (endchar == '/')
		return index_directory;

	/*
	 * If there are no additional path components, then this cache_entry
	 * represents a submodule.  Submodules, despite being directories,
	 * are stored in the cache without a closing slash.
	 */
	if (!endchar && S_ISGITLINK(ce->ce_mode))
		return index_gitdir;

	/* This should never be hit, but it exists just in case. */
	return index_nonexistent;
}

/*
 * The index sorts alphabetically by entry name, which
 * means that a gitlink sorts as '\0' at the end, while
 * a directory (which is defined not as an entry, but as
 * the files it contains) will sort with the '/' at the
 * end.
 */
static enum exist_status directory_exists_in_index(const char *dirname, int len)
{
	int pos;

	if (ignore_case)
		return directory_exists_in_index_icase(dirname, len);

	pos = cache_name_pos(dirname, len);
	if (pos < 0)
		pos = -pos-1;
	while (pos < active_nr) {
		struct cache_entry *ce = active_cache[pos++];
		unsigned char endchar;

		if (strncmp(ce->name, dirname, len))
			break;
		endchar = ce->name[len];
		if (endchar > '/')
			break;
		if (endchar == '/')
			return index_directory;
		if (!endchar && S_ISGITLINK(ce->ce_mode))
			return index_gitdir;
	}
	return index_nonexistent;
}

/*
 * When we find a directory when traversing the filesystem, we
 * have three distinct cases:
 *
 *  - ignore it
 *  - see it as a directory
 *  - recurse into it
 *
 * and which one we choose depends on a combination of existing
 * git index contents and the flags passed into the directory
 * traversal routine.
 *
 * Case 1: If we *already* have entries in the index under that
 * directory name, we recurse into the directory to see all the files,
 * unless the directory is excluded and we want to show ignored
 * directories
 *
 * Case 2: If we *already* have that directory name as a gitlink,
 * we always continue to see it as a gitlink, regardless of whether
 * there is an actual git directory there or not (it might not
 * be checked out as a subproject!)
 *
 * Case 3: if we didn't have it in the index previously, we
 * have a few sub-cases:
 *
 *  (a) if "show_other_directories" is true, we show it as
 *      just a directory, unless "hide_empty_directories" is
 *      also true and the directory is empty, in which case
 *      we just ignore it entirely.
 *      if we are looking for ignored directories, look if it
 *      contains only ignored files to decide if it must be shown as
 *      ignored or not.
 *  (b) if it looks like a git directory, and we don't have
 *      'no_gitlinks' set we treat it as a gitlink, and show it
 *      as a directory.
 *  (c) otherwise, we recurse into it.
 */
enum directory_treatment {
	show_directory,
	ignore_directory,
	recurse_into_directory
};

static enum directory_treatment treat_directory(struct dir_struct *dir,
	const char *dirname, int len, int exclude,
	const struct path_simplify *simplify)
{
	/* The "len-1" is to strip the final '/' */
	switch (directory_exists_in_index(dirname, len-1)) {
	case index_directory:
		if ((dir->flags & DIR_SHOW_OTHER_DIRECTORIES) && exclude)
			break;

		return recurse_into_directory;

	case index_gitdir:
		if (dir->flags & DIR_SHOW_OTHER_DIRECTORIES)
			return ignore_directory;
		return show_directory;

	case index_nonexistent:
		if (dir->flags & DIR_SHOW_OTHER_DIRECTORIES)
			break;
		if (!(dir->flags & DIR_NO_GITLINKS)) {
			unsigned char sha1[20];
			if (resolve_gitlink_ref(dirname, "HEAD", sha1) == 0)
				return show_directory;
		}
		return recurse_into_directory;
	}

	/* This is the "show_other_directories" case */

	/*
	 * We are looking for ignored files and our directory is not ignored,
	 * check if it contains only ignored files
	 */
	if ((dir->flags & DIR_SHOW_IGNORED) && !exclude) {
		int ignored;
		dir->flags &= ~DIR_SHOW_IGNORED;
		dir->flags |= DIR_HIDE_EMPTY_DIRECTORIES;
		ignored = read_directory_recursive(dir, dirname, len, 1, simplify);
		dir->flags &= ~DIR_HIDE_EMPTY_DIRECTORIES;
		dir->flags |= DIR_SHOW_IGNORED;

		return ignored ? ignore_directory : show_directory;
	}
	if (!(dir->flags & DIR_SHOW_IGNORED) &&
	    !(dir->flags & DIR_HIDE_EMPTY_DIRECTORIES))
		return show_directory;
	if (!read_directory_recursive(dir, dirname, len, 1, simplify))
		return ignore_directory;
	return show_directory;
}

/*
 * Decide what to do when we find a file while traversing the
 * filesystem. Mostly two cases:
 *
 *  1. We are looking for ignored files
 *   (a) File is ignored, include it
 *   (b) File is in ignored path, include it
 *   (c) File is not ignored, exclude it
 *
 *  2. Other scenarios, include the file if not excluded
 *
 * Return 1 for exclude, 0 for include.
 */
static int treat_file(struct dir_struct *dir, struct strbuf *path, int exclude, int *dtype)
{
	struct path_exclude_check check;
	int exclude_file = 0;

	if (exclude)
		exclude_file = !(dir->flags & DIR_SHOW_IGNORED);
	else if (dir->flags & DIR_SHOW_IGNORED) {
		/*
		 * Optimization:
		 * Don't spend time on indexed files, they won't be
		 * added to the list anyway
		 */
		struct cache_entry *ce = index_name_exists(&the_index,
		    path->buf, path->len, ignore_case);

		if (ce)
			return 1;

		path_exclude_check_init(&check, dir);

		if (!path_excluded(&check, path->buf, path->len, dtype))
			exclude_file = 1;

		path_exclude_check_clear(&check);
	}

	return exclude_file;
}

/*
 * This is an inexact early pruning of any recursive directory
 * reading - if the path cannot possibly be in the pathspec,
 * return true, and we'll skip it early.
 */
static int simplify_away(const char *path, int pathlen, const struct path_simplify *simplify)
{
	if (simplify) {
		for (;;) {
			const char *match = simplify->path;
			int len = simplify->len;

			if (!match)
				break;
			if (len > pathlen)
				len = pathlen;
			if (!memcmp(path, match, len))
				return 0;
			simplify++;
		}
		return 1;
	}
	return 0;
}

/*
 * This function tells us whether an excluded path matches a
 * list of "interesting" pathspecs. That is, whether a path matched
 * by any of the pathspecs could possibly be ignored by excluding
 * the specified path. This can happen if:
 *
 *   1. the path is mentioned explicitly in the pathspec
 *
 *   2. the path is a directory prefix of some element in the
 *      pathspec
 */
static int exclude_matches_pathspec(const char *path, int len,
		const struct path_simplify *simplify)
{
	if (simplify) {
		for (; simplify->path; simplify++) {
			if (len == simplify->len
			    && !memcmp(path, simplify->path, len))
				return 1;
			if (len < simplify->len
			    && simplify->path[len] == '/'
			    && !memcmp(path, simplify->path, len))
				return 1;
		}
	}
	return 0;
}

static int get_index_dtype(const char *path, int len)
{
	int pos;
	struct cache_entry *ce;

	ce = cache_name_exists(path, len, 0);
	if (ce) {
		if (!ce_uptodate(ce))
			return DT_UNKNOWN;
		if (S_ISGITLINK(ce->ce_mode))
			return DT_DIR;
		/*
		 * Nobody actually cares about the
		 * difference between DT_LNK and DT_REG
		 */
		return DT_REG;
	}

	/* Try to look it up as a directory */
	pos = cache_name_pos(path, len);
	if (pos >= 0)
		return DT_UNKNOWN;
	pos = -pos-1;
	while (pos < active_nr) {
		ce = active_cache[pos++];
		if (strncmp(ce->name, path, len))
			break;
		if (ce->name[len] > '/')
			break;
		if (ce->name[len] < '/')
			continue;
		if (!ce_uptodate(ce))
			break;	/* continue? */
		return DT_DIR;
	}
	return DT_UNKNOWN;
}

static int get_dtype(struct dirent *de, const char *path, int len)
{
	int dtype = de ? DTYPE(de) : DT_UNKNOWN;
	struct stat st;

	if (dtype != DT_UNKNOWN)
		return dtype;
	dtype = get_index_dtype(path, len);
	if (dtype != DT_UNKNOWN)
		return dtype;
	if (lstat(path, &st))
		return dtype;
	if (S_ISREG(st.st_mode))
		return DT_REG;
	if (S_ISDIR(st.st_mode))
		return DT_DIR;
	if (S_ISLNK(st.st_mode))
		return DT_LNK;
	return dtype;
}

enum path_treatment {
	path_ignored,
	path_handled,
	path_recurse
};

static enum path_treatment treat_one_path(struct dir_struct *dir,
					  struct strbuf *path,
					  const struct path_simplify *simplify,
					  int dtype, struct dirent *de)
{
	int exclude = is_excluded(dir, path->buf, &dtype);
	if (exclude && (dir->flags & DIR_COLLECT_IGNORED)
	    && exclude_matches_pathspec(path->buf, path->len, simplify))
		dir_add_ignored(dir, path->buf, path->len);

	/*
	 * Excluded? If we don't explicitly want to show
	 * ignored files, ignore it
	 */
	if (exclude && !(dir->flags & DIR_SHOW_IGNORED))
		return path_ignored;

	if (dtype == DT_UNKNOWN)
		dtype = get_dtype(de, path->buf, path->len);

	switch (dtype) {
	default:
		return path_ignored;
	case DT_DIR:
		strbuf_addch(path, '/');

		switch (treat_directory(dir, path->buf, path->len, exclude, simplify)) {
		case show_directory:
			break;
		case recurse_into_directory:
			return path_recurse;
		case ignore_directory:
			return path_ignored;
		}
		break;
	case DT_REG:
	case DT_LNK:
		switch (treat_file(dir, path, exclude, &dtype)) {
		case 1:
			return path_ignored;
		default:
			break;
		}
	}
	return path_handled;
}

static enum path_treatment treat_path(struct dir_struct *dir,
				      struct dirent *de,
				      struct strbuf *path,
				      int baselen,
				      const struct path_simplify *simplify)
{
	int dtype;

	if (is_dot_or_dotdot(de->d_name) || !strcmp(de->d_name, ".git"))
		return path_ignored;
	strbuf_setlen(path, baselen);
	strbuf_addstr(path, de->d_name);
	if (simplify_away(path->buf, path->len, simplify))
		return path_ignored;

	dtype = DTYPE(de);
	return treat_one_path(dir, path, simplify, dtype, de);
}

/*
 * Read a directory tree. We currently ignore anything but
 * directories, regular files and symlinks. That's because git
 * doesn't handle them at all yet. Maybe that will change some
 * day.
 *
 * Also, we ignore the name ".git" (even if it is not a directory).
 * That likely will not change.
 */
static int read_directory_recursive(struct dir_struct *dir,
				    const char *base, int baselen,
				    int check_only,
				    const struct path_simplify *simplify)
{
	DIR *fdir;
	int contents = 0;
	struct dirent *de;
	struct strbuf path = STRBUF_INIT;

	strbuf_add(&path, base, baselen);

	fdir = opendir(path.len ? path.buf : ".");
	if (!fdir)
		goto out;

	while ((de = readdir(fdir)) != NULL) {
		switch (treat_path(dir, de, &path, baselen, simplify)) {
		case path_recurse:
			contents += read_directory_recursive(dir, path.buf,
							     path.len, 0,
							     simplify);
			continue;
		case path_ignored:
			continue;
		case path_handled:
			break;
		}
		contents++;
		if (check_only)
			break;
		dir_add_name(dir, path.buf, path.len);
	}
	closedir(fdir);
 out:
	strbuf_release(&path);

	return contents;
}

static int cmp_name(const void *p1, const void *p2)
{
	const struct dir_entry *e1 = *(const struct dir_entry **)p1;
	const struct dir_entry *e2 = *(const struct dir_entry **)p2;

	return cache_name_compare(e1->name, e1->len,
				  e2->name, e2->len);
}

static struct path_simplify *create_simplify(const char **pathspec)
{
	int nr, alloc = 0;
	struct path_simplify *simplify = NULL;

	if (!pathspec)
		return NULL;

	for (nr = 0 ; ; nr++) {
		const char *match;
		if (nr >= alloc) {
			alloc = alloc_nr(alloc);
			simplify = xrealloc(simplify, alloc * sizeof(*simplify));
		}
		match = *pathspec++;
		if (!match)
			break;
		simplify[nr].path = match;
		simplify[nr].len = simple_length(match);
	}
	simplify[nr].path = NULL;
	simplify[nr].len = 0;
	return simplify;
}

static void free_simplify(struct path_simplify *simplify)
{
	free(simplify);
}

static int treat_leading_path(struct dir_struct *dir,
			      const char *path, int len,
			      const struct path_simplify *simplify)
{
	struct strbuf sb = STRBUF_INIT;
	int baselen, rc = 0;
	const char *cp;

	while (len && path[len - 1] == '/')
		len--;
	if (!len)
		return 1;
	baselen = 0;
	while (1) {
		cp = path + baselen + !!baselen;
		cp = memchr(cp, '/', path + len - cp);
		if (!cp)
			baselen = len;
		else
			baselen = cp - path;
		strbuf_setlen(&sb, 0);
		strbuf_add(&sb, path, baselen);
		if (!is_directory(sb.buf))
			break;
		if (simplify_away(sb.buf, sb.len, simplify))
			break;
		if (treat_one_path(dir, &sb, simplify,
				   DT_DIR, NULL) == path_ignored)
			break; /* do not recurse into it */
		if (len <= baselen) {
			rc = 1;
			break; /* finished checking */
		}
	}
	strbuf_release(&sb);
	return rc;
}

int read_directory(struct dir_struct *dir, const char *path, int len, const char **pathspec)
{
	struct path_simplify *simplify;

	if (has_symlink_leading_path(path, len))
		return dir->nr;

	simplify = create_simplify(pathspec);
	if (!len || treat_leading_path(dir, path, len, simplify))
		read_directory_recursive(dir, path, len, 0, simplify);
	free_simplify(simplify);
	qsort(dir->entries, dir->nr, sizeof(struct dir_entry *), cmp_name);
	qsort(dir->ignored, dir->ignored_nr, sizeof(struct dir_entry *), cmp_name);
	return dir->nr;
}

int file_exists(const char *f)
{
	struct stat sb;
	return lstat(f, &sb) == 0;
}

/*
 * Given two normalized paths (a trailing slash is ok), if subdir is
 * outside dir, return -1.  Otherwise return the offset in subdir that
 * can be used as relative path to dir.
 */
int dir_inside_of(const char *subdir, const char *dir)
{
	int offset = 0;

	assert(dir && subdir && *dir && *subdir);

	while (*dir && *subdir && *dir == *subdir) {
		dir++;
		subdir++;
		offset++;
	}

	/* hel[p]/me vs hel[l]/yeah */
	if (*dir && *subdir)
		return -1;

	if (!*subdir)
		return !*dir ? offset : -1; /* same dir */

	/* foo/[b]ar vs foo/[] */
	if (is_dir_sep(dir[-1]))
		return is_dir_sep(subdir[-1]) ? offset : -1;

	/* foo[/]bar vs foo[] */
	return is_dir_sep(*subdir) ? offset + 1 : -1;
}

int is_inside_dir(const char *dir)
{
	char cwd[PATH_MAX];
	if (!dir)
		return 0;
	if (!getcwd(cwd, sizeof(cwd)))
		die_errno("can't find the current directory");
	return dir_inside_of(cwd, dir) >= 0;
}

int is_empty_dir(const char *path)
{
	DIR *dir = opendir(path);
	struct dirent *e;
	int ret = 1;

	if (!dir)
		return 0;

	while ((e = readdir(dir)) != NULL)
		if (!is_dot_or_dotdot(e->d_name)) {
			ret = 0;
			break;
		}

	closedir(dir);
	return ret;
}

static int remove_dir_recurse(struct strbuf *path, int flag, int *kept_up)
{
	DIR *dir;
	struct dirent *e;
	int ret = 0, original_len = path->len, len, kept_down = 0;
	int only_empty = (flag & REMOVE_DIR_EMPTY_ONLY);
	int keep_toplevel = (flag & REMOVE_DIR_KEEP_TOPLEVEL);
	unsigned char submodule_head[20];

	if ((flag & REMOVE_DIR_KEEP_NESTED_GIT) &&
	    !resolve_gitlink_ref(path->buf, "HEAD", submodule_head)) {
		/* Do not descend and nuke a nested git work tree. */
		if (kept_up)
			*kept_up = 1;
		return 0;
	}

	flag &= ~REMOVE_DIR_KEEP_TOPLEVEL;
	dir = opendir(path->buf);
	if (!dir) {
		/* an empty dir could be removed even if it is unreadble */
		if (!keep_toplevel)
			return rmdir(path->buf);
		else
			return -1;
	}
	if (path->buf[original_len - 1] != '/')
		strbuf_addch(path, '/');

	len = path->len;
	while ((e = readdir(dir)) != NULL) {
		struct stat st;
		if (is_dot_or_dotdot(e->d_name))
			continue;

		strbuf_setlen(path, len);
		strbuf_addstr(path, e->d_name);
		if (lstat(path->buf, &st))
			; /* fall thru */
		else if (S_ISDIR(st.st_mode)) {
			if (!remove_dir_recurse(path, flag, &kept_down))
				continue; /* happy */
		} else if (!only_empty && !unlink(path->buf))
			continue; /* happy, too */

		/* path too long, stat fails, or non-directory still exists */
		ret = -1;
		break;
	}
	closedir(dir);

	strbuf_setlen(path, original_len);
	if (!ret && !keep_toplevel && !kept_down)
		ret = rmdir(path->buf);
	else if (kept_up)
		/*
		 * report the uplevel that it is not an error that we
		 * did not rmdir() our directory.
		 */
		*kept_up = !ret;
	return ret;
}

int remove_dir_recursively(struct strbuf *path, int flag)
{
	return remove_dir_recurse(path, flag, NULL);
}

void setup_standard_excludes(struct dir_struct *dir)
{
	const char *path;
	char *xdg_path;

	dir->exclude_per_dir = ".gitignore";
	path = git_path("info/exclude");
	if (!excludes_file) {
		home_config_paths(NULL, &xdg_path, "ignore");
		excludes_file = xdg_path;
	}
	if (!access_or_warn(path, R_OK))
		add_excludes_from_file(dir, path);
	if (excludes_file && !access_or_warn(excludes_file, R_OK))
		add_excludes_from_file(dir, excludes_file);
}

int remove_path(const char *name)
{
	char *slash;

	if (unlink(name) && errno != ENOENT)
		return -1;

	slash = strrchr(name, '/');
	if (slash) {
		char *dirs = xstrdup(name);
		slash = dirs + (slash - name);
		do {
			*slash = '\0';
		} while (rmdir(dirs) == 0 && (slash = strrchr(dirs, '/')));
		free(dirs);
	}
	return 0;
}

static int pathspec_item_cmp(const void *a_, const void *b_)
{
	struct pathspec_item *a, *b;

	a = (struct pathspec_item *)a_;
	b = (struct pathspec_item *)b_;
	return strcmp(a->match, b->match);
}

int init_pathspec(struct pathspec *pathspec, const char **paths)
{
	const char **p = paths;
	int i;

	memset(pathspec, 0, sizeof(*pathspec));
	if (!p)
		return 0;
	while (*p)
		p++;
	pathspec->raw = paths;
	pathspec->nr = p - paths;
	if (!pathspec->nr)
		return 0;

	pathspec->items = xmalloc(sizeof(struct pathspec_item)*pathspec->nr);
	for (i = 0; i < pathspec->nr; i++) {
		struct pathspec_item *item = pathspec->items+i;
		const char *path = paths[i];

		item->match = path;
		item->len = strlen(path);
		item->flags = 0;
		if (limit_pathspec_to_literal()) {
			item->nowildcard_len = item->len;
		} else {
			item->nowildcard_len = simple_length(path);
			if (item->nowildcard_len < item->len) {
				pathspec->has_wildcard = 1;
				if (path[item->nowildcard_len] == '*' &&
				    no_wildcard(path + item->nowildcard_len + 1))
					item->flags |= PATHSPEC_ONESTAR;
			}
		}
	}

	qsort(pathspec->items, pathspec->nr,
	      sizeof(struct pathspec_item), pathspec_item_cmp);

	return 0;
}

void free_pathspec(struct pathspec *pathspec)
{
	free(pathspec->items);
	pathspec->items = NULL;
}

<<<<<<< HEAD
int limit_pathspec_to_literal(void)
{
	static int flag = -1;
	if (flag < 0)
		flag = git_env_bool(GIT_LITERAL_PATHSPECS_ENVIRONMENT, 0);
	return flag;
=======
/*
 * Frees memory within dir which was allocated for exclude lists and
 * the exclude_stack.  Does not free dir itself.
 */
void clear_directory(struct dir_struct *dir)
{
	int i, j;
	struct exclude_list_group *group;
	struct exclude_list *el;
	struct exclude_stack *stk;

	for (i = EXC_CMDL; i <= EXC_FILE; i++) {
		group = &dir->exclude_list_groups[i];
		for (j = 0; j < group->nr; j++) {
			el = &group->ary[j];
			if (i == EXC_DIRS)
				free((char *)el->src);
			clear_exclude_list(el);
		}
		free(group->ary);
	}

	stk = dir->exclude_stack;
	while (stk) {
		struct exclude_stack *prev = stk->prev;
		free(stk);
		stk = prev;
	}
>>>>>>> 899d7a15
}<|MERGE_RESOLUTION|>--- conflicted
+++ resolved
@@ -1099,7 +1099,7 @@
 
 		path_exclude_check_init(&check, dir);
 
-		if (!path_excluded(&check, path->buf, path->len, dtype))
+		if (!is_path_excluded(&check, path->buf, path->len, dtype))
 			exclude_file = 1;
 
 		path_exclude_check_clear(&check);
@@ -1662,14 +1662,14 @@
 	pathspec->items = NULL;
 }
 
-<<<<<<< HEAD
 int limit_pathspec_to_literal(void)
 {
 	static int flag = -1;
 	if (flag < 0)
 		flag = git_env_bool(GIT_LITERAL_PATHSPECS_ENVIRONMENT, 0);
 	return flag;
-=======
+}
+
 /*
  * Frees memory within dir which was allocated for exclude lists and
  * the exclude_stack.  Does not free dir itself.
@@ -1698,5 +1698,4 @@
 		free(stk);
 		stk = prev;
 	}
->>>>>>> 899d7a15
 }