--- conflicted
+++ resolved
@@ -205,13 +205,8 @@
 	strcpy(path + len, ce->name);
 	len += ce_namelen(ce);
 
-<<<<<<< HEAD
 	if (!check_path(path, len, &st, state->base_dir_len)) {
-		unsigned changed = ce_match_stat(ce, &st, CE_MATCH_IGNORE_VALID);
-=======
-	if (!check_path(path, len, &st)) {
 		unsigned changed = ce_match_stat(ce, &st, CE_MATCH_IGNORE_VALID|CE_MATCH_IGNORE_SKIP_WORKTREE);
->>>>>>> 8740773e
 		if (!changed)
 			return 0;
 		if (!state->force) {
