--- conflicted
+++ resolved
@@ -13,11 +13,6 @@
 	git commit -m initial
 '
 
-<<<<<<< HEAD
-test_expect_success 'limit output to 2 (simple)' '
-	git reset --hard &&
-	chmod +x c d &&
-=======
 test_expect_success 'mode-only change show as a 0-line change' '
 	git reset --hard &&
 	test_chmod +x b d &&
@@ -50,7 +45,6 @@
 
 test_expect_success 'exclude unmerged entries from total file count' '
 	git reset --hard &&
->>>>>>> f94c3251
 	echo a >a &&
 	echo b >b &&
 	git ls-files -s a >x &&
@@ -71,43 +65,4 @@
 	test_i18ncmp expect actual
 '
 
-test_expect_success 'binary changes do not count in lines' '
-	git reset --hard &&
-	chmod +x c d &&
-	echo a >a &&
-	echo b >b &&
-	cat "$TEST_DIRECTORY"/test-binary-1.png >d &&
-	cat >expect <<-\EOF
-	 a | 1 +
-	 b | 1 +
-	 ...
-	 4 files changed, 2 insertions(+)
-	EOF
-	git diff --stat --stat-count=2 >actual &&
-	test_i18ncmp expect actual
-'
-
-test_expect_success 'exclude unmerged entries from total file count' '
-	git reset --hard &&
-	echo a >a &&
-	echo b >b &&
-	git ls-files -s a >x &&
-	git rm -f d &&
-	for stage in 1 2 3
-	do
-		sed -e "s/ 0	a/ $stage	d/" x
-	done |
-	git update-index --index-info &&
-	echo d >d &&
-	chmod +x c d &&
-	cat >expect <<-\EOF
-	 a | 1 +
-	 b | 1 +
-	 ...
-	 4 files changed, 3 insertions(+)
-	EOF
-	git diff --stat --stat-count=2 >actual &&
-	test_i18ncmp expect actual
-'
-
 test_done