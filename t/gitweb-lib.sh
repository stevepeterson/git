--- conflicted
+++ resolved
@@ -97,15 +97,9 @@
 	test_done
 fi
 
-<<<<<<< HEAD
-perl -MEncode -e 'decode_utf8("", Encode::FB_CROAK)' >/dev/null 2>&1 || {
+perl -MEncode -e '$e="";decode_utf8($e, Encode::FB_CROAK)' >/dev/null 2>&1 || {
 	skip_all='skipping gitweb tests, perl version is too old'
 	test_done
-=======
-perl -MEncode -e '$e="";decode_utf8($e, Encode::FB_CROAK)' >/dev/null 2>&1 || {
-    skip_all='skipping gitweb tests, perl version is too old'
-    test_done
->>>>>>> 598df7bc
 }
 
 gitweb_init