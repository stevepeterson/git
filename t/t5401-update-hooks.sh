--- conflicted
+++ resolved
@@ -17,14 +17,8 @@
 	commit1=$(echo modify | git commit-tree $tree1 -p $commit0) &&
 	git update-ref refs/heads/master $commit0 &&
 	git update-ref refs/heads/tofail $commit1 &&
-<<<<<<< HEAD
-	git clone ./. victim &&
-	GIT_DIR=victim/.git git config receive.denyCurrentBranch warn &&
-	GIT_DIR=victim/.git git update-ref refs/heads/tofail $commit1 &&
-=======
 	git clone --bare ./. victim.git &&
 	GIT_DIR=victim.git git update-ref refs/heads/tofail $commit1 &&
->>>>>>> 466dbc42
 	git update-ref refs/heads/master $commit1 &&
 	git update-ref refs/heads/tofail $commit0
 '
