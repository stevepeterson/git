#!/bin/sh

test_description='git remote porcelain-ish'

. ./test-lib.sh

setup_repository () {
	mkdir "$1" && (
	cd "$1" &&
	git init &&
	>file &&
	git add file &&
	test_tick &&
	git commit -m "Initial" &&
	git checkout -b side &&
	>elif &&
	git add elif &&
	test_tick &&
	git commit -m "Second" &&
	git checkout master
	)
}

tokens_match () {
	echo "$1" | tr ' ' '\012' | sort | sed -e '/^$/d' >expect &&
	echo "$2" | tr ' ' '\012' | sort | sed -e '/^$/d' >actual &&
	test_cmp expect actual
}

check_remote_track () {
	actual=$(git remote show "$1" | sed -ne 's|^    \(.*\) tracked$|\1|p')
	shift &&
	tokens_match "$*" "$actual"
}

check_tracking_branch () {
	f="" &&
	r=$(git for-each-ref "--format=%(refname)" |
		sed -ne "s|^refs/remotes/$1/||p") &&
	shift &&
	tokens_match "$*" "$r"
}

test_expect_success setup '

	setup_repository one &&
	setup_repository two &&
	(
		cd two && git branch another
	) &&
	git clone one test

'

test_expect_success C_LOCALE_OUTPUT 'remote information for the origin' '
(
	cd test &&
	tokens_match origin "$(git remote)" &&
	check_remote_track origin master side &&
	check_tracking_branch origin HEAD master side
)
'

test_expect_success 'add another remote' '
(
	cd test &&
	git remote add -f second ../two &&
	tokens_match "origin second" "$(git remote)" &&
	check_tracking_branch second master side another &&
	git for-each-ref "--format=%(refname)" refs/remotes |
	sed -e "/^refs\/remotes\/origin\//d" \
	    -e "/^refs\/remotes\/second\//d" >actual &&
	>expect &&
	test_cmp expect actual
)
'

<<<<<<< HEAD
test_expect_success C_LOCALE_OUTPUT 'check remote tracking' '
(
	cd test &&
	check_remote_track origin master side &&
	check_remote_track second master side another
=======
test_expect_success 'add first remote sets default' '
(
	test_create_repo default-first-remote &&
	cd default-first-remote &&
	git remote add first /path/to/first &&
	test "$(git config --get remote.default)" = first
>>>>>>> 13c521cd
)
'

test_expect_success 'remote forces tracking branches' '
(
	cd test &&
	case `git config remote.second.fetch` in
	+*) true ;;
	 *) false ;;
	esac
)
'

test_expect_success 'remove remote' '
(
	cd test &&
	git symbolic-ref refs/remotes/second/HEAD refs/remotes/second/master &&
	git remote rm second
)
'

test_expect_success C_LOCALE_OUTPUT 'remove remote' '
(
	cd test &&
	tokens_match origin "$(git remote)" &&
	check_remote_track origin master side &&
	git for-each-ref "--format=%(refname)" refs/remotes |
	sed -e "/^refs\/remotes\/origin\//d" >actual &&
	>expect &&
	test_cmp expect actual
)
'

test_expect_success 'remove default remote' '
(
	git clone one no-default
	cd no-default &&
	test "$(git config --get remote.default)" = origin   # Sanity check
	git remote rm origin &&
	test_must_fail git config --get remote.default
)
'

test_expect_success 'remove remote protects local branches' '
(
	cd test &&
	{ cat >expect1 <<EOF
Note: A branch outside the refs/remotes/ hierarchy was not removed;
to delete it, use:
  git branch -d master
EOF
	} &&
	{ cat >expect2 <<EOF
Note: Some branches outside the refs/remotes/ hierarchy were not removed;
to delete them, use:
  git branch -d foobranch
  git branch -d master
EOF
	} &&
	git tag footag &&
	git config --add remote.oops.fetch "+refs/*:refs/*" &&
	git remote remove oops 2>actual1 &&
	git branch foobranch &&
	git config --add remote.oops.fetch "+refs/*:refs/*" &&
	git remote rm oops 2>actual2 &&
	git branch -d foobranch &&
	git tag -d footag &&
	test_i18ncmp expect1 actual1 &&
	test_i18ncmp expect2 actual2
)
'

cat > test/expect << EOF
* remote origin
  Fetch URL: $(pwd)/one
  Push  URL: $(pwd)/one
  HEAD branch: master
  Remote branches:
    master new (next fetch will store in remotes/origin)
    side   tracked
  Local branches configured for 'git pull':
    ahead    merges with remote master
    master   merges with remote master
    octopus  merges with remote topic-a
                and with remote topic-b
                and with remote topic-c
    rebase  rebases onto remote master
  Local refs configured for 'git push':
    master pushes to master   (local out of date)
    master pushes to upstream (create)
* remote two
  Fetch URL: ../two
  Push  URL: ../three
  HEAD branch (remote HEAD is ambiguous, may be one of the following):
    another
    master
  Local refs configured for 'git push':
    ahead  forces to master  (fast-forwardable)
    master pushes to another (up to date)
EOF

test_expect_success 'show' '
	(cd test &&
	 git config --add remote.origin.fetch refs/heads/master:refs/heads/upstream &&
	 git fetch &&
	 git checkout -b ahead origin/master &&
	 echo 1 >> file &&
	 test_tick &&
	 git commit -m update file &&
	 git checkout master &&
	 git branch --track octopus origin/master &&
	 git branch --track rebase origin/master &&
	 git branch -d -r origin/master &&
	 git config --add remote.two.url ../two &&
	 git config --add remote.two.pushurl ../three &&
	 git config branch.rebase.rebase true &&
	 git config branch.octopus.merge "topic-a topic-b topic-c" &&
	 (cd ../one &&
	  echo 1 > file &&
	  test_tick &&
	  git commit -m update file) &&
	 git config --add remote.origin.push : &&
	 git config --add remote.origin.push refs/heads/master:refs/heads/upstream &&
	 git config --add remote.origin.push +refs/tags/lastbackup &&
	 git config --add remote.two.push +refs/heads/ahead:refs/heads/master &&
	 git config --add remote.two.push refs/heads/master:refs/heads/another &&
	 git remote show origin two > output &&
	 git branch -d rebase octopus &&
	 test_i18ncmp expect output)
'

cat > test/expect << EOF
* remote origin
  Fetch URL: $(pwd)/one
  Push  URL: $(pwd)/one
  HEAD branch: (not queried)
  Remote branches: (status not queried)
    master
    side
  Local branches configured for 'git pull':
    ahead  merges with remote master
    master merges with remote master
  Local refs configured for 'git push' (status not queried):
    (matching)           pushes to (matching)
    refs/heads/master    pushes to refs/heads/upstream
    refs/tags/lastbackup forces to refs/tags/lastbackup
EOF

test_expect_success 'show -n' '
	(mv one one.unreachable &&
	 cd test &&
	 git remote show -n origin > output &&
	 mv ../one.unreachable ../one &&
	 test_i18ncmp expect output)
'

test_expect_success 'prune' '
	(cd one &&
	 git branch -m side side2) &&
	(cd test &&
	 git fetch origin &&
	 git remote prune origin &&
	 git rev-parse refs/remotes/origin/side2 &&
	 test_must_fail git rev-parse refs/remotes/origin/side)
'

test_expect_success 'set-head --delete' '
	(cd test &&
	 git symbolic-ref refs/remotes/origin/HEAD &&
	 git remote set-head --delete origin &&
	 test_must_fail git symbolic-ref refs/remotes/origin/HEAD)
'

test_expect_success 'set-head --auto' '
	(cd test &&
	 git remote set-head --auto origin &&
	 echo refs/remotes/origin/master >expect &&
	 git symbolic-ref refs/remotes/origin/HEAD >output &&
	 test_cmp expect output
	)
'

cat >test/expect <<EOF
error: Multiple remote HEAD branches. Please choose one explicitly with:
  git remote set-head two another
  git remote set-head two master
EOF

test_expect_success 'set-head --auto fails w/multiple HEADs' '
	(cd test &&
	 test_must_fail git remote set-head --auto two >output 2>&1 &&
	test_i18ncmp expect output)
'

cat >test/expect <<EOF
refs/remotes/origin/side2
EOF

test_expect_success 'set-head explicit' '
	(cd test &&
	 git remote set-head origin side2 &&
	 git symbolic-ref refs/remotes/origin/HEAD >output &&
	 git remote set-head origin master &&
	 test_cmp expect output)
'

cat > test/expect << EOF
Pruning origin
URL: $(pwd)/one
 * [would prune] origin/side2
EOF

test_expect_success 'prune --dry-run' '
	(cd one &&
	 git branch -m side2 side) &&
	(cd test &&
	 git remote prune --dry-run origin > output &&
	 git rev-parse refs/remotes/origin/side2 &&
	 test_must_fail git rev-parse refs/remotes/origin/side &&
	(cd ../one &&
	 git branch -m side side2) &&
	 test_i18ncmp expect output)
'

test_expect_success 'add --mirror && prune' '
	(mkdir mirror &&
	 cd mirror &&
	 git init --bare &&
	 git remote add --mirror -f origin ../one) &&
	(cd one &&
	 git branch -m side2 side) &&
	(cd mirror &&
	 git rev-parse --verify refs/heads/side2 &&
	 test_must_fail git rev-parse --verify refs/heads/side &&
	 git fetch origin &&
	 git remote prune origin &&
	 test_must_fail git rev-parse --verify refs/heads/side2 &&
	 git rev-parse --verify refs/heads/side)
'

test_expect_success 'add --mirror=fetch' '
	mkdir mirror-fetch &&
	git init mirror-fetch/parent &&
	(cd mirror-fetch/parent &&
	 test_commit one) &&
	git init --bare mirror-fetch/child &&
	(cd mirror-fetch/child &&
	 git remote add --mirror=fetch -f parent ../parent)
'

test_expect_success 'fetch mirrors act as mirrors during fetch' '
	(cd mirror-fetch/parent &&
	 git branch new &&
	 git branch -m master renamed
	) &&
	(cd mirror-fetch/child &&
	 git fetch parent &&
	 git rev-parse --verify refs/heads/new &&
	 git rev-parse --verify refs/heads/renamed
	)
'

test_expect_success 'fetch mirrors can prune' '
	(cd mirror-fetch/child &&
	 git remote prune parent &&
	 test_must_fail git rev-parse --verify refs/heads/master
	)
'

test_expect_success 'fetch mirrors do not act as mirrors during push' '
	(cd mirror-fetch/parent &&
	 git checkout HEAD^0
	) &&
	(cd mirror-fetch/child &&
	 git branch -m renamed renamed2 &&
	 git push parent
	) &&
	(cd mirror-fetch/parent &&
	 git rev-parse --verify renamed &&
	 test_must_fail git rev-parse --verify refs/heads/renamed2
	)
'

test_expect_success 'add fetch mirror with specific branches' '
	git init --bare mirror-fetch/track &&
	(cd mirror-fetch/track &&
	 git remote add --mirror=fetch -t heads/new parent ../parent
	)
'

test_expect_success 'fetch mirror respects specific branches' '
	(cd mirror-fetch/track &&
	 git fetch parent &&
	 git rev-parse --verify refs/heads/new &&
	 test_must_fail git rev-parse --verify refs/heads/renamed
	)
'

test_expect_success 'add --mirror=push' '
	mkdir mirror-push &&
	git init --bare mirror-push/public &&
	git init mirror-push/private &&
	(cd mirror-push/private &&
	 test_commit one &&
	 git remote add --mirror=push public ../public
	)
'

test_expect_success 'push mirrors act as mirrors during push' '
	(cd mirror-push/private &&
	 git branch new &&
	 git branch -m master renamed &&
	 git push public
	) &&
	(cd mirror-push/private &&
	 git rev-parse --verify refs/heads/new &&
	 git rev-parse --verify refs/heads/renamed &&
	 test_must_fail git rev-parse --verify refs/heads/master
	)
'

test_expect_success 'push mirrors do not act as mirrors during fetch' '
	(cd mirror-push/public &&
	 git branch -m renamed renamed2 &&
	 git symbolic-ref HEAD refs/heads/renamed2
	) &&
	(cd mirror-push/private &&
	 git fetch public &&
	 git rev-parse --verify refs/heads/renamed &&
	 test_must_fail git rev-parse --verify refs/heads/renamed2
	)
'

test_expect_success 'push mirrors do not allow you to specify refs' '
	git init mirror-push/track &&
	(cd mirror-push/track &&
	 test_must_fail git remote add --mirror=push -t new public ../public
	)
'

test_expect_success 'add alt && prune' '
	(mkdir alttst &&
	 cd alttst &&
	 git init &&
	 git remote add -f origin ../one &&
	 git config remote.alt.url ../one &&
	 git config remote.alt.fetch "+refs/heads/*:refs/remotes/origin/*") &&
	(cd one &&
	 git branch -m side side2) &&
	(cd alttst &&
	 git rev-parse --verify refs/remotes/origin/side &&
	 test_must_fail git rev-parse --verify refs/remotes/origin/side2 &&
	 git fetch alt &&
	 git remote prune alt &&
	 test_must_fail git rev-parse --verify refs/remotes/origin/side &&
	 git rev-parse --verify refs/remotes/origin/side2)
'

cat >test/expect <<\EOF
some-tag
EOF

test_expect_success 'add with reachable tags (default)' '
	(cd one &&
	 >foobar &&
	 git add foobar &&
	 git commit -m "Foobar" &&
	 git tag -a -m "Foobar tag" foobar-tag &&
	 git reset --hard HEAD~1 &&
	 git tag -a -m "Some tag" some-tag) &&
	(mkdir add-tags &&
	 cd add-tags &&
	 git init &&
	 git remote add -f origin ../one &&
	 git tag -l some-tag >../test/output &&
	 git tag -l foobar-tag >>../test/output &&
	 test_must_fail git config remote.origin.tagopt) &&
	test_cmp test/expect test/output
'

cat >test/expect <<\EOF
some-tag
foobar-tag
--tags
EOF

test_expect_success 'add --tags' '
	(rm -rf add-tags &&
	 mkdir add-tags &&
	 cd add-tags &&
	 git init &&
	 git remote add -f --tags origin ../one &&
	 git tag -l some-tag >../test/output &&
	 git tag -l foobar-tag >>../test/output &&
	 git config remote.origin.tagopt >>../test/output) &&
	test_cmp test/expect test/output
'

cat >test/expect <<\EOF
--no-tags
EOF

test_expect_success 'add --no-tags' '
	(rm -rf add-tags &&
	 mkdir add-no-tags &&
	 cd add-no-tags &&
	 git init &&
	 git remote add -f --no-tags origin ../one &&
	 git tag -l some-tag >../test/output &&
	 git tag -l foobar-tag >../test/output &&
	 git config remote.origin.tagopt >>../test/output) &&
	(cd one &&
	 git tag -d some-tag foobar-tag) &&
	test_cmp test/expect test/output
'

test_expect_success 'reject --no-no-tags' '
	(cd add-no-tags &&
	 test_must_fail git remote add -f --no-no-tags neworigin ../one)
'

cat > one/expect << EOF
  apis/master
  apis/side
  drosophila/another
  drosophila/master
  drosophila/side
EOF

test_expect_success 'update' '

	(cd one &&
	 git remote add drosophila ../two &&
	 git remote add apis ../mirror &&
	 git remote update &&
	 git branch -r > output &&
	 test_cmp expect output)

'

cat > one/expect << EOF
  drosophila/another
  drosophila/master
  drosophila/side
  manduca/master
  manduca/side
  megaloprepus/master
  megaloprepus/side
EOF

test_expect_success 'update with arguments' '

	(cd one &&
	 for b in $(git branch -r)
	 do
		git branch -r -d $b || break
	 done &&
	 git remote add manduca ../mirror &&
	 git remote add megaloprepus ../mirror &&
	 git config remotes.phobaeticus "drosophila megaloprepus" &&
	 git config remotes.titanus manduca &&
	 git remote update phobaeticus titanus &&
	 git branch -r > output &&
	 test_cmp expect output)

'

test_expect_success 'update --prune' '

	(cd one &&
	 git branch -m side2 side3) &&
	(cd test &&
	 git remote update --prune &&
	 (cd ../one && git branch -m side3 side2) &&
	 git rev-parse refs/remotes/origin/side3 &&
	 test_must_fail git rev-parse refs/remotes/origin/side2)
'

cat > one/expect << EOF
  apis/master
  apis/side
  manduca/master
  manduca/side
  megaloprepus/master
  megaloprepus/side
EOF

test_expect_success 'update default' '

	(cd one &&
	 for b in $(git branch -r)
	 do
		git branch -r -d $b || break
	 done &&
	 git config remote.drosophila.skipDefaultUpdate true &&
	 git remote update default &&
	 git branch -r > output &&
	 test_cmp expect output)

'

cat > one/expect << EOF
  drosophila/another
  drosophila/master
  drosophila/side
EOF

test_expect_success 'update default (overridden, with funny whitespace)' '

	(cd one &&
	 for b in $(git branch -r)
	 do
		git branch -r -d $b || break
	 done &&
	 git config remotes.default "$(printf "\t drosophila  \n")" &&
	 git remote update default &&
	 git branch -r > output &&
	 test_cmp expect output)

'

test_expect_success 'update (with remotes.default defined)' '

	(cd one &&
	 for b in $(git branch -r)
	 do
		git branch -r -d $b || break
	 done &&
	 git config remotes.default "drosophila" &&
	 git remote update &&
	 git branch -r > output &&
	 test_cmp expect output)

'

test_expect_success '"remote show" does not show symbolic refs' '

	git clone one three &&
	(cd three &&
	 git remote show origin > output &&
	 ! grep "^ *HEAD$" < output &&
	 ! grep -i stale < output)

'

test_expect_success 'reject adding remote with an invalid name' '

	test_must_fail git remote add some:url desired-name

'

# The first three test if the tracking branches are properly renamed,
# the last two ones check if the config is updated.

test_expect_success 'rename a remote' '

	git clone one four &&
	(cd four &&
	 git remote rename origin upstream &&
	 rmdir .git/refs/remotes/origin &&
	 test "$(git symbolic-ref refs/remotes/upstream/HEAD)" = "refs/remotes/upstream/master" &&
	 test "$(git rev-parse upstream/master)" = "$(git rev-parse master)" &&
	 test "$(git config remote.upstream.fetch)" = "+refs/heads/*:refs/remotes/upstream/*" &&
	 test "$(git config branch.master.remote)" = "upstream")

'

test_expect_success 'rename does not update a non-default fetch refspec' '

	git clone one four.one &&
	(cd four.one &&
	 git config remote.origin.fetch +refs/heads/*:refs/heads/origin/* &&
	 git remote rename origin upstream &&
	 test "$(git config remote.upstream.fetch)" = "+refs/heads/*:refs/heads/origin/*" &&
	 git rev-parse -q origin/master)

'

test_expect_success 'rename a remote with name part of fetch spec' '

	git clone one four.two &&
	(cd four.two &&
	 git remote rename origin remote &&
	 git remote rename remote upstream &&
	 test "$(git config remote.upstream.fetch)" = "+refs/heads/*:refs/remotes/upstream/*")

'

test_expect_success 'rename a remote with name prefix of other remote' '

	git clone one four.three &&
	(cd four.three &&
	 git remote add o git://example.com/repo.git &&
	 git remote rename o upstream &&
	 test "$(git rev-parse origin/master)" = "$(git rev-parse master)")

'

test_expect_success 'rename the default remote' '
	git clone one default-rename &&
	(cd default-rename &&
		test "$(git config --get remote.default)" = origin   # Sanity?
		git remote rename origin tyrion
		test "$(git config --get remote.default)" = tyrion
	)

'

# This test ensures that repos created wth an older version of git and that
# have a remote named "origin" get remote.default updated properly.
test_expect_success 'rename the "origin" remote if remote.default is not set' '
	git clone one default-oldschool &&
	(cd default-oldschool &&
		git config --unset remote.default
		git remote rename origin stark
		test "$(git config --get remote.default)" = stark
	)
'


cat > remotes_origin << EOF
URL: $(pwd)/one
Push: refs/heads/master:refs/heads/upstream
Pull: refs/heads/master:refs/heads/origin
EOF

test_expect_success 'migrate a remote from named file in $GIT_DIR/remotes' '
	git clone one five &&
	origin_url=$(pwd)/one &&
	(cd five &&
	 git remote remove origin &&
	 mkdir -p .git/remotes &&
	 cat ../remotes_origin > .git/remotes/origin &&
	 git remote rename origin origin &&
	 ! test -f .git/remotes/origin &&
	 test "$(git config remote.origin.url)" = "$origin_url" &&
	 test "$(git config remote.origin.push)" = "refs/heads/master:refs/heads/upstream" &&
	 test "$(git config remote.origin.fetch)" = "refs/heads/master:refs/heads/origin")
'

test_expect_success 'migrate a remote from named file in $GIT_DIR/branches' '
	git clone one six &&
	origin_url=$(pwd)/one &&
	(cd six &&
	 git remote rm origin &&
	 echo "$origin_url" > .git/branches/origin &&
	 git remote rename origin origin &&
	 ! test -f .git/branches/origin &&
	 test "$(git config remote.origin.url)" = "$origin_url" &&
	 test "$(git config remote.origin.fetch)" = "refs/heads/master:refs/heads/origin")
'

test_expect_success 'remote prune to cause a dangling symref' '
	git clone one seven &&
	(
		cd one &&
		git checkout side2 &&
		git branch -D master
	) &&
	(
		cd seven &&
		git remote prune origin
	) >err 2>&1 &&
	test_i18ngrep "has become dangling" err &&

	: And the dangling symref will not cause other annoying errors &&
	(
		cd seven &&
		git branch -a
	) 2>err &&
	! grep "points nowhere" err &&
	(
		cd seven &&
		test_must_fail git branch nomore origin
	) 2>err &&
	grep "dangling symref" err
'

test_expect_success 'show empty remote' '

	test_create_repo empty &&
	git clone empty empty-clone &&
	(
		cd empty-clone &&
		git remote show origin
	)
'

test_expect_success 'remote set-branches requires a remote' '
	test_must_fail git remote set-branches &&
	test_must_fail git remote set-branches --add
'

test_expect_success 'remote set-branches' '
	echo "+refs/heads/*:refs/remotes/scratch/*" >expect.initial &&
	sort <<-\EOF >expect.add &&
	+refs/heads/*:refs/remotes/scratch/*
	+refs/heads/other:refs/remotes/scratch/other
	EOF
	sort <<-\EOF >expect.replace &&
	+refs/heads/maint:refs/remotes/scratch/maint
	+refs/heads/master:refs/remotes/scratch/master
	+refs/heads/next:refs/remotes/scratch/next
	EOF
	sort <<-\EOF >expect.add-two &&
	+refs/heads/maint:refs/remotes/scratch/maint
	+refs/heads/master:refs/remotes/scratch/master
	+refs/heads/next:refs/remotes/scratch/next
	+refs/heads/pu:refs/remotes/scratch/pu
	+refs/heads/t/topic:refs/remotes/scratch/t/topic
	EOF
	sort <<-\EOF >expect.setup-ffonly &&
	refs/heads/master:refs/remotes/scratch/master
	+refs/heads/next:refs/remotes/scratch/next
	EOF
	sort <<-\EOF >expect.respect-ffonly &&
	refs/heads/master:refs/remotes/scratch/master
	+refs/heads/next:refs/remotes/scratch/next
	+refs/heads/pu:refs/remotes/scratch/pu
	EOF

	git clone .git/ setbranches &&
	(
		cd setbranches &&
		git remote rename origin scratch &&
		git config --get-all remote.scratch.fetch >config-result &&
		sort <config-result >../actual.initial &&

		git remote set-branches scratch --add other &&
		git config --get-all remote.scratch.fetch >config-result &&
		sort <config-result >../actual.add &&

		git remote set-branches scratch maint master next &&
		git config --get-all remote.scratch.fetch >config-result &&
		sort <config-result >../actual.replace &&

		git remote set-branches --add scratch pu t/topic &&
		git config --get-all remote.scratch.fetch >config-result &&
		sort <config-result >../actual.add-two &&

		git config --unset-all remote.scratch.fetch &&
		git config remote.scratch.fetch \
			refs/heads/master:refs/remotes/scratch/master &&
		git config --add remote.scratch.fetch \
			+refs/heads/next:refs/remotes/scratch/next &&
		git config --get-all remote.scratch.fetch >config-result &&
		sort <config-result >../actual.setup-ffonly &&

		git remote set-branches --add scratch pu &&
		git config --get-all remote.scratch.fetch >config-result &&
		sort <config-result >../actual.respect-ffonly
	) &&
	test_cmp expect.initial actual.initial &&
	test_cmp expect.add actual.add &&
	test_cmp expect.replace actual.replace &&
	test_cmp expect.add-two actual.add-two &&
	test_cmp expect.setup-ffonly actual.setup-ffonly &&
	test_cmp expect.respect-ffonly actual.respect-ffonly
'

test_expect_success 'remote set-branches with --mirror' '
	echo "+refs/*:refs/*" >expect.initial &&
	echo "+refs/heads/master:refs/heads/master" >expect.replace &&
	git clone --mirror .git/ setbranches-mirror &&
	(
		cd setbranches-mirror &&
		git remote rename origin scratch &&
		git config --get-all remote.scratch.fetch >../actual.initial &&

		git remote set-branches scratch heads/master &&
		git config --get-all remote.scratch.fetch >../actual.replace
	) &&
	test_cmp expect.initial actual.initial &&
	test_cmp expect.replace actual.replace
'

test_expect_success 'new remote' '
	git remote add someremote foo &&
	echo foo >expect &&
	git config --get-all remote.someremote.url >actual &&
	cmp expect actual
'

test_expect_success 'remote set-url bar' '
	git remote set-url someremote bar &&
	echo bar >expect &&
	git config --get-all remote.someremote.url >actual &&
	cmp expect actual
'

test_expect_success 'remote set-url baz bar' '
	git remote set-url someremote baz bar &&
	echo baz >expect &&
	git config --get-all remote.someremote.url >actual &&
	cmp expect actual
'

test_expect_success 'remote set-url zot bar' '
	test_must_fail git remote set-url someremote zot bar &&
	echo baz >expect &&
	git config --get-all remote.someremote.url >actual &&
	cmp expect actual
'

test_expect_success 'remote set-url --push zot baz' '
	test_must_fail git remote set-url --push someremote zot baz &&
	echo "YYY" >expect &&
	echo baz >>expect &&
	test_must_fail git config --get-all remote.someremote.pushurl >actual &&
	echo "YYY" >>actual &&
	git config --get-all remote.someremote.url >>actual &&
	cmp expect actual
'

test_expect_success 'remote set-url --push zot' '
	git remote set-url --push someremote zot &&
	echo zot >expect &&
	echo "YYY" >>expect &&
	echo baz >>expect &&
	git config --get-all remote.someremote.pushurl >actual &&
	echo "YYY" >>actual &&
	git config --get-all remote.someremote.url >>actual &&
	cmp expect actual
'

test_expect_success 'remote set-url --push qux zot' '
	git remote set-url --push someremote qux zot &&
	echo qux >expect &&
	echo "YYY" >>expect &&
	echo baz >>expect &&
	git config --get-all remote.someremote.pushurl >actual &&
	echo "YYY" >>actual &&
	git config --get-all remote.someremote.url >>actual &&
	cmp expect actual
'

test_expect_success 'remote set-url --push foo qu+x' '
	git remote set-url --push someremote foo qu+x &&
	echo foo >expect &&
	echo "YYY" >>expect &&
	echo baz >>expect &&
	git config --get-all remote.someremote.pushurl >actual &&
	echo "YYY" >>actual &&
	git config --get-all remote.someremote.url >>actual &&
	cmp expect actual
'

test_expect_success 'remote set-url --push --add aaa' '
	git remote set-url --push --add someremote aaa &&
	echo foo >expect &&
	echo aaa >>expect &&
	echo "YYY" >>expect &&
	echo baz >>expect &&
	git config --get-all remote.someremote.pushurl >actual &&
	echo "YYY" >>actual &&
	git config --get-all remote.someremote.url >>actual &&
	cmp expect actual
'

test_expect_success 'remote set-url --push bar aaa' '
	git remote set-url --push someremote bar aaa &&
	echo foo >expect &&
	echo bar >>expect &&
	echo "YYY" >>expect &&
	echo baz >>expect &&
	git config --get-all remote.someremote.pushurl >actual &&
	echo "YYY" >>actual &&
	git config --get-all remote.someremote.url >>actual &&
	cmp expect actual
'

test_expect_success 'remote set-url --push --delete bar' '
	git remote set-url --push --delete someremote bar &&
	echo foo >expect &&
	echo "YYY" >>expect &&
	echo baz >>expect &&
	git config --get-all remote.someremote.pushurl >actual &&
	echo "YYY" >>actual &&
	git config --get-all remote.someremote.url >>actual &&
	cmp expect actual
'

test_expect_success 'remote set-url --push --delete foo' '
	git remote set-url --push --delete someremote foo &&
	echo "YYY" >expect &&
	echo baz >>expect &&
	test_must_fail git config --get-all remote.someremote.pushurl >actual &&
	echo "YYY" >>actual &&
	git config --get-all remote.someremote.url >>actual &&
	cmp expect actual
'

test_expect_success 'remote set-url --add bbb' '
	git remote set-url --add someremote bbb &&
	echo "YYY" >expect &&
	echo baz >>expect &&
	echo bbb >>expect &&
	test_must_fail git config --get-all remote.someremote.pushurl >actual &&
	echo "YYY" >>actual &&
	git config --get-all remote.someremote.url >>actual &&
	cmp expect actual
'

test_expect_success 'remote set-url --delete .*' '
	test_must_fail git remote set-url --delete someremote .\* &&
	echo "YYY" >expect &&
	echo baz >>expect &&
	echo bbb >>expect &&
	test_must_fail git config --get-all remote.someremote.pushurl >actual &&
	echo "YYY" >>actual &&
	git config --get-all remote.someremote.url >>actual &&
	cmp expect actual
'

test_expect_success 'remote set-url --delete bbb' '
	git remote set-url --delete someremote bbb &&
	echo "YYY" >expect &&
	echo baz >>expect &&
	test_must_fail git config --get-all remote.someremote.pushurl >actual &&
	echo "YYY" >>actual &&
	git config --get-all remote.someremote.url >>actual &&
	cmp expect actual
'

test_expect_success 'remote set-url --delete baz' '
	test_must_fail git remote set-url --delete someremote baz &&
	echo "YYY" >expect &&
	echo baz >>expect &&
	test_must_fail git config --get-all remote.someremote.pushurl >actual &&
	echo "YYY" >>actual &&
	git config --get-all remote.someremote.url >>actual &&
	cmp expect actual
'

test_expect_success 'remote set-url --add ccc' '
	git remote set-url --add someremote ccc &&
	echo "YYY" >expect &&
	echo baz >>expect &&
	echo ccc >>expect &&
	test_must_fail git config --get-all remote.someremote.pushurl >actual &&
	echo "YYY" >>actual &&
	git config --get-all remote.someremote.url >>actual &&
	cmp expect actual
'

test_expect_success 'remote set-url --delete baz' '
	git remote set-url --delete someremote baz &&
	echo "YYY" >expect &&
	echo ccc >>expect &&
	test_must_fail git config --get-all remote.someremote.pushurl >actual &&
	echo "YYY" >>actual &&
	git config --get-all remote.someremote.url >>actual &&
	cmp expect actual
'

test_expect_success 'remote default' '
(
	git clone -o up one default
	cd default &&
	test "$(git remote default)" = up
)
'

test_expect_success 'remote default (none)' '
(
	test_create_repo default-none &&
	cd default-none &&
	test "$(git remote default)" = origin
)
'

test_expect_success 'remote default set' '
(
	test_create_repo default-set &&
	cd default-set &&
	git remote add A /foo-A &&
	git remote add B /foo-A &&
	git remote default B &&
	test "$(git remote default)" = B
)
'

test_expect_success 'remote default bad' '
(
	git clone one default-bad &&
	cd default-bad &&
	test_must_fail git remote default NonExistant
)
'

test_done<|MERGE_RESOLUTION|>--- conflicted
+++ resolved
@@ -75,20 +75,20 @@
 )
 '
 
-<<<<<<< HEAD
 test_expect_success C_LOCALE_OUTPUT 'check remote tracking' '
 (
 	cd test &&
 	check_remote_track origin master side &&
 	check_remote_track second master side another
-=======
+)
+'
+
 test_expect_success 'add first remote sets default' '
 (
 	test_create_repo default-first-remote &&
 	cd default-first-remote &&
 	git remote add first /path/to/first &&
 	test "$(git config --get remote.default)" = first
->>>>>>> 13c521cd
 )
 '
 
