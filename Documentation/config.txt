CONFIGURATION FILE
------------------

The git configuration file contains a number of variables that affect
the git command's behavior. The `.git/config` file in each repository
is used to store the configuration for that repository, and
`$HOME/.gitconfig` is used to store a per-user configuration as
fallback values for the `.git/config` file. The file `/etc/gitconfig`
can be used to store a system-wide default configuration.

The configuration variables are used by both the git plumbing
and the porcelains. The variables are divided into sections, wherein
the fully qualified variable name of the variable itself is the last
dot-separated segment and the section name is everything before the last
dot. The variable names are case-insensitive and only alphanumeric
characters are allowed. Some variables may appear multiple times.

Syntax
~~~~~~

The syntax is fairly flexible and permissive; whitespaces are mostly
ignored.  The '#' and ';' characters begin comments to the end of line,
blank lines are ignored.

The file consists of sections and variables.  A section begins with
the name of the section in square brackets and continues until the next
section begins.  Section names are not case sensitive.  Only alphanumeric
characters, `-` and `.` are allowed in section names.  Each variable
must belong to some section, which means that there must be a section
header before the first setting of a variable.

Sections can be further divided into subsections.  To begin a subsection
put its name in double quotes, separated by space from the section name,
in the section header, like in the example below:

--------
	[section "subsection"]

--------

Subsection names are case sensitive and can contain any characters except
newline (doublequote `"` and backslash have to be escaped as `\"` and `\\`,
respectively).  Section headers cannot span multiple
lines.  Variables may belong directly to a section or to a given subsection.
You can have `[section]` if you have `[section "subsection"]`, but you
don't need to.

There is also a case insensitive alternative `[section.subsection]` syntax.
In this syntax, subsection names follow the same restrictions as for section
names.

All the other lines (and the remainder of the line after the section
header) are recognized as setting variables, in the form
'name = value'.  If there is no equal sign on the line, the entire line
is taken as 'name' and the variable is recognized as boolean "true".
The variable names are case-insensitive and only alphanumeric
characters and `-` are allowed.  There can be more than one value
for a given variable; we say then that variable is multivalued.

Leading and trailing whitespace in a variable value is discarded.
Internal whitespace within a variable value is retained verbatim.

The values following the equals sign in variable assign are all either
a string, an integer, or a boolean.  Boolean values may be given as yes/no,
0/1, true/false or on/off.  Case is not significant in boolean values, when
converting value to the canonical form using '--bool' type specifier;
'git config' will ensure that the output is "true" or "false".

String values may be entirely or partially enclosed in double quotes.
You need to enclose variable values in double quotes if you want to
preserve leading or trailing whitespace, or if the variable value contains
comment characters (i.e. it contains '#' or ';').
Double quote `"` and backslash `\` characters in variable values must
be escaped: use `\"` for `"` and `\\` for `\`.

The following escape sequences (beside `\"` and `\\`) are recognized:
`\n` for newline character (NL), `\t` for horizontal tabulation (HT, TAB)
and `\b` for backspace (BS).  No other char escape sequence, nor octal
char sequences are valid.

Variable values ending in a `\` are continued on the next line in the
customary UNIX fashion.

Some variables may require a special value format.

Example
~~~~~~~

	# Core variables
	[core]
		; Don't trust file modes
		filemode = false

	# Our diff algorithm
	[diff]
		external = /usr/local/bin/diff-wrapper
		renames = true

	[branch "devel"]
		remote = origin
		merge = refs/heads/devel

	# Proxy settings
	[core]
		gitProxy="ssh" for "kernel.org"
		gitProxy=default-proxy ; for the rest

Variables
~~~~~~~~~

Note that this list is non-comprehensive and not necessarily complete.
For command-specific variables, you will find a more detailed description
in the appropriate manual page. You will find a description of non-core
porcelain configuration variables in the respective porcelain documentation.

advice.*::
	When set to 'true', display the given optional help message.
	When set to 'false', do not display. The configuration variables
	are:
+
--
	pushNonFastForward::
		Advice shown when linkgit:git-push[1] refuses
		non-fast-forward refs. Default: true.
	statusHints::
		Directions on how to stage/unstage/add shown in the
		output of linkgit:git-status[1] and the template shown
		when writing commit messages. Default: true.
	commitBeforeMerge::
		Advice shown when linkgit:git-merge[1] refuses to
		merge to avoid overwritting local changes.
		Default: true.
	resolveConflict::
		Advices shown by various commands when conflicts
		prevent the operation from being performed.
		Default: true.
	implicitIdentity::
		Advice on how to set your identity configuration when
		your information is guessed from the system username and
		domain name. Default: true.

	detachedHead::
		Advice shown when you used linkgit::git-checkout[1] to
		move to the detach HEAD state, to instruct how to create
		a local branch after the fact.  Default: true.
--

core.fileMode::
	If false, the executable bit differences between the index and
	the working copy are ignored; useful on broken filesystems like FAT.
	See linkgit:git-update-index[1].
+
The default is true, except linkgit:git-clone[1] or linkgit:git-init[1]
will probe and set core.fileMode false if appropriate when the
repository is created.

core.ignoreCygwinFSTricks::
	This option is only used by Cygwin implementation of Git. If false,
	the Cygwin stat() and lstat() functions are used. This may be useful
	if your repository consists of a few separate directories joined in
	one hierarchy using Cygwin mount. If true, Git uses native Win32 API
	whenever it is possible and falls back to Cygwin functions only to
	handle symbol links. The native mode is more than twice faster than
	normal Cygwin l/stat() functions. True by default, unless core.filemode
	is true, in which case ignoreCygwinFSTricks is ignored as Cygwin's
	POSIX emulation is required to support core.filemode.

core.ignorecase::
	If true, this option enables various workarounds to enable
	git to work better on filesystems that are not case sensitive,
	like FAT. For example, if a directory listing finds
	"makefile" when git expects "Makefile", git will assume
	it is really the same file, and continue to remember it as
	"Makefile".
+
The default is false, except linkgit:git-clone[1] or linkgit:git-init[1]
will probe and set core.ignorecase true if appropriate when the repository
is created.

core.trustctime::
	If false, the ctime differences between the index and the
	working copy are ignored; useful when the inode change time
	is regularly modified by something outside Git (file system
	crawlers and some backup systems).
	See linkgit:git-update-index[1]. True by default.

core.quotepath::
	The commands that output paths (e.g. 'ls-files',
	'diff'), when not given the `-z` option, will quote
	"unusual" characters in the pathname by enclosing the
	pathname in a double-quote pair and with backslashes the
	same way strings in C source code are quoted.  If this
	variable is set to false, the bytes higher than 0x80 are
	not quoted but output as verbatim.  Note that double
	quote, backslash and control characters are always
	quoted without `-z` regardless of the setting of this
	variable.

<<<<<<< HEAD
core.autocrlf::
	If true, makes git convert `CRLF` at the end of lines in text files to
	`LF` when reading from the work tree, and convert in reverse when
	writing to the work tree.  The variable can be set to
	'input', in which case the conversion happens only while
	reading from the work tree but files are written out to the work
	tree with `LF` at the end of lines.  A file is considered
	"text" (i.e. be subjected to the autocrlf mechanism) based on
	the file's `crlf` attribute, or if `crlf` is unspecified,
	based on the file's contents.  See linkgit:gitattributes[5].
=======
core.eol::
	Sets the line ending type to use in the working directory for
	files that have the `text` property set.  Alternatives are
	'lf', 'crlf' and 'native', which uses the platform's native
	line ending.  The default value is `native`.  See
	linkgit:gitattributes[5] for more information on end-of-line
	conversion.
>>>>>>> 942e7747

core.safecrlf::
	If true, makes git check if converting `CRLF` is reversible when
	end-of-line conversion is active.  Git will verify if a command
	modifies a file in the work tree either directly or indirectly.
	For example, committing a file followed by checking out the
	same file should yield the original file in the work tree.  If
	this is not the case for the current setting of
	`core.autocrlf`, git will reject the file.  The variable can
	be set to "warn", in which case git will only warn about an
	irreversible conversion but continue the operation.
+
CRLF conversion bears a slight chance of corrupting data.
When it is enabled, git will convert CRLF to LF during commit and LF to
CRLF during checkout.  A file that contains a mixture of LF and
CRLF before the commit cannot be recreated by git.  For text
files this is the right thing to do: it corrects line endings
such that we have only LF line endings in the repository.
But for binary files that are accidentally classified as text the
conversion can corrupt data.
+
If you recognize such corruption early you can easily fix it by
setting the conversion type explicitly in .gitattributes.  Right
after committing you still have the original file in your work
tree and this file is not yet corrupted.  You can explicitly tell
git that this file is binary and git will handle the file
appropriately.
+
Unfortunately, the desired effect of cleaning up text files with
mixed line endings and the undesired effect of corrupting binary
files cannot be distinguished.  In both cases CRLFs are removed
in an irreversible way.  For text files this is the right thing
to do because CRLFs are line endings, while for binary files
converting CRLFs corrupts data.
+
Note, this safety check does not mean that a checkout will generate a
file identical to the original file for a different setting of
`core.eol` and `core.autocrlf`, but only for the current one.  For
example, a text file with `LF` would be accepted with `core.eol=lf`
and could later be checked out with `core.eol=crlf`, in which case the
resulting file would contain `CRLF`, although the original file
contained `LF`.  However, in both work trees the line endings would be
consistent, that is either all `LF` or all `CRLF`, but never mixed.  A
file with mixed line endings would be reported by the `core.safecrlf`
mechanism.

core.autocrlf::
	Setting this variable to "true" is almost the same as setting
	the `text` attribute to "auto" on all files except that text
	files are not guaranteed to be normalized: files that contain
	`CRLF` in the repository will not be touched.  Use this
	setting if you want to have `CRLF` line endings in your
	working directory even though the repository does not have
	normalized line endings.  This variable can be set to 'input',
	in which case no output conversion is performed.

core.symlinks::
	If false, symbolic links are checked out as small plain files that
	contain the link text. linkgit:git-update-index[1] and
	linkgit:git-add[1] will not change the recorded type to regular
	file. Useful on filesystems like FAT that do not support
	symbolic links.
+
The default is true, except linkgit:git-clone[1] or linkgit:git-init[1]
will probe and set core.symlinks false if appropriate when the repository
is created.

core.gitProxy::
	A "proxy command" to execute (as 'command host port') instead
	of establishing direct connection to the remote server when
	using the git protocol for fetching. If the variable value is
	in the "COMMAND for DOMAIN" format, the command is applied only
	on hostnames ending with the specified domain string. This variable
	may be set multiple times and is matched in the given order;
	the first match wins.
+
Can be overridden by the 'GIT_PROXY_COMMAND' environment variable
(which always applies universally, without the special "for"
handling).
+
The special string `none` can be used as the proxy command to
specify that no proxy be used for a given domain pattern.
This is useful for excluding servers inside a firewall from
proxy use, while defaulting to a common proxy for external domains.

core.ignoreStat::
	If true, commands which modify both the working tree and the index
	will mark the updated paths with the "assume unchanged" bit in the
	index. These marked files are then assumed to stay unchanged in the
	working copy, until you	mark them otherwise manually - Git will not
	detect the file changes	by lstat() calls. This is useful on systems
	where those are very slow, such as Microsoft Windows.
	See linkgit:git-update-index[1].
	False by default.

core.preferSymlinkRefs::
	Instead of the default "symref" format for HEAD
	and other symbolic reference files, use symbolic links.
	This is sometimes needed to work with old scripts that
	expect HEAD to be a symbolic link.

core.bare::
	If true this repository is assumed to be 'bare' and has no
	working directory associated with it.  If this is the case a
	number of commands that require a working directory will be
	disabled, such as linkgit:git-add[1] or linkgit:git-merge[1].
+
This setting is automatically guessed by linkgit:git-clone[1] or
linkgit:git-init[1] when the repository was created.  By default a
repository that ends in "/.git" is assumed to be not bare (bare =
false), while all other repositories are assumed to be bare (bare
= true).

core.worktree::
	Set the path to the root of the work tree.
	This can be overridden by the GIT_WORK_TREE environment
	variable and the '--work-tree' command line option. It can be
	an absolute path or a relative path to the .git directory,
	either specified by --git-dir or GIT_DIR, or automatically
	discovered.
	If --git-dir or GIT_DIR are specified but none of
	--work-tree, GIT_WORK_TREE and core.worktree is specified,
	the current working directory is regarded as the root of the
	work tree.
+
Note that this variable is honored even when set in a configuration
file in a ".git" subdirectory of a directory, and its value differs
from the latter directory (e.g. "/path/to/.git/config" has
core.worktree set to "/different/path"), which is most likely a
misconfiguration.  Running git commands in "/path/to" directory will
still use "/different/path" as the root of the work tree and can cause
great confusion to the users.

core.logAllRefUpdates::
	Enable the reflog. Updates to a ref <ref> is logged to the file
	"$GIT_DIR/logs/<ref>", by appending the new and old
	SHA1, the date/time and the reason of the update, but
	only when the file exists.  If this configuration
	variable is set to true, missing "$GIT_DIR/logs/<ref>"
	file is automatically created for branch heads.
+
This information can be used to determine what commit
was the tip of a branch "2 days ago".
+
This value is true by default in a repository that has
a working directory associated with it, and false by
default in a bare repository.

core.repositoryFormatVersion::
	Internal variable identifying the repository format and layout
	version.

core.sharedRepository::
	When 'group' (or 'true'), the repository is made shareable between
	several users in a group (making sure all the files and objects are
	group-writable). When 'all' (or 'world' or 'everybody'), the
	repository will be readable by all users, additionally to being
	group-shareable. When 'umask' (or 'false'), git will use permissions
	reported by umask(2). When '0xxx', where '0xxx' is an octal number,
	files in the repository will have this mode value. '0xxx' will override
	user's umask value (whereas the other options will only override
	requested parts of the user's umask value). Examples: '0660' will make
	the repo read/write-able for the owner and group, but inaccessible to
	others (equivalent to 'group' unless umask is e.g. '0022'). '0640' is a
	repository that is group-readable but not group-writable.
	See linkgit:git-init[1]. False by default.

core.warnAmbiguousRefs::
	If true, git will warn you if the ref name you passed it is ambiguous
	and might match multiple refs in the .git/refs/ tree. True by default.

core.compression::
	An integer -1..9, indicating a default compression level.
	-1 is the zlib default. 0 means no compression,
	and 1..9 are various speed/size tradeoffs, 9 being slowest.
	If set, this provides a default to other compression variables,
	such as 'core.loosecompression' and 'pack.compression'.

core.loosecompression::
	An integer -1..9, indicating the compression level for objects that
	are not in a pack file. -1 is the zlib default. 0 means no
	compression, and 1..9 are various speed/size tradeoffs, 9 being
	slowest.  If not set,  defaults to core.compression.  If that is
	not set,  defaults to 1 (best speed).

core.packedGitWindowSize::
	Number of bytes of a pack file to map into memory in a
	single mapping operation.  Larger window sizes may allow
	your system to process a smaller number of large pack files
	more quickly.  Smaller window sizes will negatively affect
	performance due to increased calls to the operating system's
	memory manager, but may improve performance when accessing
	a large number of large pack files.
+
Default is 1 MiB if NO_MMAP was set at compile time, otherwise 32
MiB on 32 bit platforms and 1 GiB on 64 bit platforms.  This should
be reasonable for all users/operating systems.  You probably do
not need to adjust this value.
+
Common unit suffixes of 'k', 'm', or 'g' are supported.

core.packedGitLimit::
	Maximum number of bytes to map simultaneously into memory
	from pack files.  If Git needs to access more than this many
	bytes at once to complete an operation it will unmap existing
	regions to reclaim virtual address space within the process.
+
Default is 256 MiB on 32 bit platforms and 8 GiB on 64 bit platforms.
This should be reasonable for all users/operating systems, except on
the largest projects.  You probably do not need to adjust this value.
+
Common unit suffixes of 'k', 'm', or 'g' are supported.

core.deltaBaseCacheLimit::
	Maximum number of bytes to reserve for caching base objects
	that multiple deltafied objects reference.  By storing the
	entire decompressed base objects in a cache Git is able
	to avoid unpacking and decompressing frequently used base
	objects multiple times.
+
Default is 16 MiB on all platforms.  This should be reasonable
for all users/operating systems, except on the largest projects.
You probably do not need to adjust this value.
+
Common unit suffixes of 'k', 'm', or 'g' are supported.

core.bigFileThreshold::
	Files larger than this size are stored deflated, without
	attempting delta compression.  Storing large files without
	delta compression avoids excessive memory usage, at the
	slight expense of increased disk usage.
+
Default is 512 MiB on all platforms.  This should be reasonable
for most projects as source code and other text files can still
be delta compressed, but larger binary media files won't be.
+
Common unit suffixes of 'k', 'm', or 'g' are supported.
+
Currently only linkgit:git-fast-import[1] honors this setting.

core.excludesfile::
	In addition to '.gitignore' (per-directory) and
	'.git/info/exclude', git looks into this file for patterns
	of files which are not meant to be tracked.  "{tilde}/" is expanded
	to the value of `$HOME` and "{tilde}user/" to the specified user's
	home directory.  See linkgit:gitignore[5].

core.editor::
	Commands such as `commit` and `tag` that lets you edit
	messages by launching an editor uses the value of this
	variable when it is set, and the environment variable
	`GIT_EDITOR` is not set.  See linkgit:git-var[1].

core.pager::
	The command that git will use to paginate output.  Can
	be overridden with the `GIT_PAGER` environment
	variable.  Note that git sets the `LESS` environment
	variable to `FRSX` if it is unset when it runs the
	pager.  One can change these settings by setting the
	`LESS` variable to some other value.  Alternately,
	these settings can be overridden on a project or
	global basis by setting the `core.pager` option.
	Setting `core.pager` has no affect on the `LESS`
	environment variable behaviour above, so if you want
	to override git's default settings this way, you need
	to be explicit.  For example, to disable the S option
	in a backward compatible manner, set `core.pager`
	to `less -+$LESS -FRX`.  This will be passed to the
	shell by git, which will translate the final command to
	`LESS=FRSX less -+FRSX -FRX`.

core.whitespace::
	A comma separated list of common whitespace problems to
	notice.  'git diff' will use `color.diff.whitespace` to
	highlight them, and 'git apply --whitespace=error' will
	consider them as errors.  You can prefix `-` to disable
	any of them (e.g. `-trailing-space`):
+
* `blank-at-eol` treats trailing whitespaces at the end of the line
  as an error (enabled by default).
* `space-before-tab` treats a space character that appears immediately
  before a tab character in the initial indent part of the line as an
  error (enabled by default).
* `indent-with-non-tab` treats a line that is indented with 8 or more
  space characters as an error (not enabled by default).
* `tab-in-indent` treats a tab character in the initial indent part of
  the line as an error (not enabled by default).
* `blank-at-eof` treats blank lines added at the end of file as an error
  (enabled by default).
* `trailing-space` is a short-hand to cover both `blank-at-eol` and
  `blank-at-eof`.
* `cr-at-eol` treats a carriage-return at the end of line as
  part of the line terminator, i.e. with it, `trailing-space`
  does not trigger if the character before such a carriage-return
  is not a whitespace (not enabled by default).

core.fsyncobjectfiles::
	This boolean will enable 'fsync()' when writing object files.
+
This is a total waste of time and effort on a filesystem that orders
data writes properly, but can be useful for filesystems that do not use
journalling (traditional UNIX filesystems) or that only journal metadata
and not file contents (OS X's HFS+, or Linux ext3 with "data=writeback").

core.preloadindex::
	Enable parallel index preload for operations like 'git diff'
+
This can speed up operations like 'git diff' and 'git status' especially
on filesystems like NFS that have weak caching semantics and thus
relatively high IO latencies.  With this set to 'true', git will do the
index comparison to the filesystem data in parallel, allowing
overlapping IO's.

core.createObject::
	You can set this to 'link', in which case a hardlink followed by
	a delete of the source are used to make sure that object creation
	will not overwrite existing objects.
+
On some file system/operating system combinations, this is unreliable.
Set this config setting to 'rename' there; However, This will remove the
check that makes sure that existing object files will not get overwritten.

core.notesRef::
	When showing commit messages, also show notes which are stored in
	the given ref.  The ref must be fully qualified.  If the given
	ref does not exist, it is not an error but means that no
	notes should be printed.
+
This setting defaults to "refs/notes/commits", and it can be overridden by
the 'GIT_NOTES_REF' environment variable.  See linkgit:git-notes[1].

core.sparseCheckout::
	Enable "sparse checkout" feature. See section "Sparse checkout" in
	linkgit:git-read-tree[1] for more information.

add.ignore-errors::
	Tells 'git add' to continue adding files when some files cannot be
	added due to indexing errors. Equivalent to the '--ignore-errors'
	option of linkgit:git-add[1].

alias.*::
	Command aliases for the linkgit:git[1] command wrapper - e.g.
	after defining "alias.last = cat-file commit HEAD", the invocation
	"git last" is equivalent to "git cat-file commit HEAD". To avoid
	confusion and troubles with script usage, aliases that
	hide existing git commands are ignored. Arguments are split by
	spaces, the usual shell quoting and escaping is supported.
	quote pair and a backslash can be used to quote them.
+
If the alias expansion is prefixed with an exclamation point,
it will be treated as a shell command.  For example, defining
"alias.new = !gitk --all --not ORIG_HEAD", the invocation
"git new" is equivalent to running the shell command
"gitk --all --not ORIG_HEAD".  Note that shell commands will be
executed from the top-level directory of a repository, which may
not necessarily be the current directory.

am.keepcr::
	If true, git-am will call git-mailsplit for patches in mbox format
	with parameter '--keep-cr'. In this case git-mailsplit will
	not remove `\r` from lines ending with `\r\n`. Can be overrriden
	by giving '--no-keep-cr' from the command line.
	See linkgit:git-am[1], linkgit:git-mailsplit[1].

apply.ignorewhitespace::
	When set to 'change', tells 'git apply' to ignore changes in
	whitespace, in the same way as the '--ignore-space-change'
	option.
	When set to one of: no, none, never, false tells 'git apply' to
	respect all whitespace differences.
	See linkgit:git-apply[1].

apply.whitespace::
	Tells 'git apply' how to handle whitespaces, in the same way
	as the '--whitespace' option. See linkgit:git-apply[1].

branch.autosetupmerge::
	Tells 'git branch' and 'git checkout' to set up new branches
	so that linkgit:git-pull[1] will appropriately merge from the
	starting point branch. Note that even if this option is not set,
	this behavior can be chosen per-branch using the `--track`
	and `--no-track` options. The valid settings are: `false` -- no
	automatic setup is done; `true` -- automatic setup is done when the
	starting point is a remote branch; `always` -- automatic setup is
	done when the starting point is either a local branch or remote
	branch. This option defaults to true.

branch.autosetuprebase::
	When a new branch is created with 'git branch' or 'git checkout'
	that tracks another branch, this variable tells git to set
	up pull to rebase instead of merge (see "branch.<name>.rebase").
	When `never`, rebase is never automatically set to true.
	When `local`, rebase is set to true for tracked branches of
	other local branches.
	When `remote`, rebase is set to true for tracked branches of
	remote branches.
	When `always`, rebase will be set to true for all tracking
	branches.
	See "branch.autosetupmerge" for details on how to set up a
	branch to track another branch.
	This option defaults to never.

branch.<name>.remote::
	When in branch <name>, it tells 'git fetch' and 'git push' which
	remote to fetch from/push to.  It defaults to `origin` if no remote is
	configured. `origin` is also used if you are not on any branch.

branch.<name>.merge::
	Defines, together with branch.<name>.remote, the upstream branch
	for the given branch. It tells 'git fetch'/'git pull' which
	branch to merge and can also affect 'git push' (see push.default).
	When in branch <name>, it tells 'git fetch' the default
	refspec to be marked for merging in FETCH_HEAD. The value is
	handled like the remote part of a refspec, and must match a
	ref which is fetched from the remote given by
	"branch.<name>.remote".
	The merge information is used by 'git pull' (which at first calls
	'git fetch') to lookup the default branch for merging. Without
	this option, 'git pull' defaults to merge the first refspec fetched.
	Specify multiple values to get an octopus merge.
	If you wish to setup 'git pull' so that it merges into <name> from
	another branch in the local repository, you can point
	branch.<name>.merge to the desired branch, and use the special setting
	`.` (a period) for branch.<name>.remote.

branch.<name>.mergeoptions::
	Sets default options for merging into branch <name>. The syntax and
	supported options are the same as those of linkgit:git-merge[1], but
	option values containing whitespace characters are currently not
	supported.

branch.<name>.rebase::
	When true, rebase the branch <name> on top of the fetched branch,
	instead of merging the default branch from the default remote when
	"git pull" is run.
	*NOTE*: this is a possibly dangerous operation; do *not* use
	it unless you understand the implications (see linkgit:git-rebase[1]
	for details).

browser.<tool>.cmd::
	Specify the command to invoke the specified browser. The
	specified command is evaluated in shell with the URLs passed
	as arguments. (See linkgit:git-web--browse[1].)

browser.<tool>.path::
	Override the path for the given tool that may be used to
	browse HTML help (see '-w' option in linkgit:git-help[1]) or a
	working repository in gitweb (see linkgit:git-instaweb[1]).

clean.requireForce::
	A boolean to make git-clean do nothing unless given -f
	or -n.   Defaults to true.

color.branch::
	A boolean to enable/disable color in the output of
	linkgit:git-branch[1]. May be set to `always`,
	`false` (or `never`) or `auto` (or `true`), in which case colors are used
	only when the output is to a terminal. Defaults to false.

color.branch.<slot>::
	Use customized color for branch coloration. `<slot>` is one of
	`current` (the current branch), `local` (a local branch),
	`remote` (a tracking branch in refs/remotes/), `plain` (other
	refs).
+
The value for these configuration variables is a list of colors (at most
two) and attributes (at most one), separated by spaces.  The colors
accepted are `normal`, `black`, `red`, `green`, `yellow`, `blue`,
`magenta`, `cyan` and `white`; the attributes are `bold`, `dim`, `ul`,
`blink` and `reverse`.  The first color given is the foreground; the
second is the background.  The position of the attribute, if any,
doesn't matter.

color.diff::
	When set to `always`, always use colors in patch.
	When false (or `never`), never.  When set to `true` or `auto`, use
	colors only when the output is to the terminal. Defaults to false.

color.diff.<slot>::
	Use customized color for diff colorization.  `<slot>` specifies
	which part of the patch to use the specified color, and is one
	of `plain` (context text), `meta` (metainformation), `frag`
	(hunk header), 'func' (function in hunk header), `old` (removed lines),
	`new` (added lines), `commit` (commit headers), or `whitespace`
	(highlighting whitespace errors). The values of these variables may be
	specified as in color.branch.<slot>.

color.grep::
	When set to `always`, always highlight matches.  When `false` (or
	`never`), never.  When set to `true` or `auto`, use color only
	when the output is written to the terminal.  Defaults to `false`.

color.grep.<slot>::
	Use customized color for grep colorization.  `<slot>` specifies which
	part of the line to use the specified color, and is one of
+
--
`context`;;
	non-matching text in context lines (when using `-A`, `-B`, or `-C`)
`filename`;;
	filename prefix (when not using `-h`)
`function`;;
	function name lines (when using `-p`)
`linenumber`;;
	line number prefix (when using `-n`)
`match`;;
	matching text
`selected`;;
	non-matching text in selected lines
`separator`;;
	separators between fields on a line (`:`, `-`, and `=`)
	and between hunks (`--`)
--
+
The values of these variables may be specified as in color.branch.<slot>.

color.interactive::
	When set to `always`, always use colors for interactive prompts
	and displays (such as those used by "git-add --interactive").
	When false (or `never`), never.  When set to `true` or `auto`, use
	colors only when the output is to the terminal. Defaults to false.

color.interactive.<slot>::
	Use customized color for 'git add --interactive'
	output. `<slot>` may be `prompt`, `header`, `help` or `error`, for
	four distinct types of normal output from interactive
	commands.  The values of these variables may be specified as
	in color.branch.<slot>.

color.pager::
	A boolean to enable/disable colored output when the pager is in
	use (default is true).

color.showbranch::
	A boolean to enable/disable color in the output of
	linkgit:git-show-branch[1]. May be set to `always`,
	`false` (or `never`) or `auto` (or `true`), in which case colors are used
	only when the output is to a terminal. Defaults to false.

color.status::
	A boolean to enable/disable color in the output of
	linkgit:git-status[1]. May be set to `always`,
	`false` (or `never`) or `auto` (or `true`), in which case colors are used
	only when the output is to a terminal. Defaults to false.

color.status.<slot>::
	Use customized color for status colorization. `<slot>` is
	one of `header` (the header text of the status message),
	`added` or `updated` (files which are added but not committed),
	`changed` (files which are changed but not added in the index),
	`untracked` (files which are not tracked by git), or
	`nobranch` (the color the 'no branch' warning is shown in, defaulting
	to red). The values of these variables may be specified as in
	color.branch.<slot>.

color.ui::
	When set to `always`, always use colors in all git commands which
	are capable of colored output. When false (or `never`), never. When
	set to `true` or `auto`, use colors only when the output is to the
	terminal. When more specific variables of color.* are set, they always
	take precedence over this setting. Defaults to false.

commit.status::
	A boolean to enable/disable inclusion of status information in the
	commit message template when using an editor to prepare the commit
	message.  Defaults to true.

commit.template::
	Specify a file to use as the template for new commit messages.
	"{tilde}/" is expanded to the value of `$HOME` and "{tilde}user/" to the
	specified user's home directory.

diff.autorefreshindex::
	When using 'git diff' to compare with work tree
	files, do not consider stat-only change as changed.
	Instead, silently run `git update-index --refresh` to
	update the cached stat information for paths whose
	contents in the work tree match the contents in the
	index.  This option defaults to true.  Note that this
	affects only 'git diff' Porcelain, and not lower level
	'diff' commands such as 'git diff-files'.

diff.external::
	If this config variable is set, diff generation is not
	performed using the internal diff machinery, but using the
	given command.  Can be overridden with the `GIT_EXTERNAL_DIFF'
	environment variable.  The command is called with parameters
	as described under "git Diffs" in linkgit:git[1].  Note: if
	you want to use an external diff program only on a subset of
	your files, you	might want to use linkgit:gitattributes[5] instead.

diff.mnemonicprefix::
	If set, 'git diff' uses a prefix pair that is different from the
	standard "a/" and "b/" depending on what is being compared.  When
	this configuration is in effect, reverse diff output also swaps
	the order of the prefixes:
diff.noprefix::
	If set, 'git diff' does not show any source or destination prefix.
`git diff`;;
	compares the (i)ndex and the (w)ork tree;
`git diff HEAD`;;
	 compares a (c)ommit and the (w)ork tree;
`git diff --cached`;;
	compares a (c)ommit and the (i)ndex;
`git diff HEAD:file1 file2`;;
	compares an (o)bject and a (w)ork tree entity;
`git diff --no-index a b`;;
	compares two non-git things (1) and (2).

diff.renameLimit::
	The number of files to consider when performing the copy/rename
	detection; equivalent to the 'git diff' option '-l'.

diff.renames::
	Tells git to detect renames.  If set to any boolean value, it
	will enable basic rename detection.  If set to "copies" or
	"copy", it will detect copies, as well.

diff.suppressBlankEmpty::
	A boolean to inhibit the standard behavior of printing a space
	before each empty output line. Defaults to false.

diff.tool::
	Controls which diff tool is used.  `diff.tool` overrides
	`merge.tool` when used by linkgit:git-difftool[1] and has
	the same valid values as `merge.tool` minus "tortoisemerge"
	and plus "kompare".

difftool.<tool>.path::
	Override the path for the given tool.  This is useful in case
	your tool is not in the PATH.

difftool.<tool>.cmd::
	Specify the command to invoke the specified diff tool.
	The specified command is evaluated in shell with the following
	variables available:  'LOCAL' is set to the name of the temporary
	file containing the contents of the diff pre-image and 'REMOTE'
	is set to the name of the temporary file containing the contents
	of the diff post-image.

difftool.prompt::
	Prompt before each invocation of the diff tool.

diff.wordRegex::
	A POSIX Extended Regular Expression used to determine what is a "word"
	when performing word-by-word difference calculations.  Character
	sequences that match the regular expression are "words", all other
	characters are *ignorable* whitespace.

fetch.unpackLimit::
	If the number of objects fetched over the git native
	transfer is below this
	limit, then the objects will be unpacked into loose object
	files. However if the number of received objects equals or
	exceeds this limit then the received pack will be stored as
	a pack, after adding any missing delta bases.  Storing the
	pack from a push can make the push operation complete faster,
	especially on slow filesystems.  If not set, the value of
	`transfer.unpackLimit` is used instead.

format.attach::
	Enable multipart/mixed attachments as the default for
	'format-patch'.  The value can also be a double quoted string
	which will enable attachments as the default and set the
	value as the boundary.  See the --attach option in
	linkgit:git-format-patch[1].

format.numbered::
	A boolean which can enable or disable sequence numbers in patch
	subjects.  It defaults to "auto" which enables it only if there
	is more than one patch.  It can be enabled or disabled for all
	messages by setting it to "true" or "false".  See --numbered
	option in linkgit:git-format-patch[1].

format.headers::
	Additional email headers to include in a patch to be submitted
	by mail.  See linkgit:git-format-patch[1].

format.cc::
	Additional "Cc:" headers to include in a patch to be submitted
	by mail.  See the --cc option in linkgit:git-format-patch[1].

format.subjectprefix::
	The default for format-patch is to output files with the '[PATCH]'
	subject prefix. Use this variable to change that prefix.

format.suffix::
	The default for format-patch is to output files with the suffix
	`.patch`. Use this variable to change that suffix (make sure to
	include the dot if you want it).

format.pretty::
	The default pretty format for log/show/whatchanged command,
	See linkgit:git-log[1], linkgit:git-show[1],
	linkgit:git-whatchanged[1].

format.thread::
	The default threading style for 'git format-patch'.  Can be
	a boolean value, or `shallow` or `deep`.  `shallow` threading
	makes every mail a reply to the head of the series,
	where the head is chosen from the cover letter, the
	`\--in-reply-to`, and the first patch mail, in this order.
	`deep` threading makes every mail a reply to the previous one.
	A true boolean value is the same as `shallow`, and a false
	value disables threading.

format.signoff::
    A boolean value which lets you enable the `-s/--signoff` option of
    format-patch by default. *Note:* Adding the Signed-off-by: line to a
    patch should be a conscious act and means that you certify you have
    the rights to submit this work under the same open source license.
    Please see the 'SubmittingPatches' document for further discussion.

gc.aggressiveWindow::
	The window size parameter used in the delta compression
	algorithm used by 'git gc --aggressive'.  This defaults
	to 250.

gc.auto::
	When there are approximately more than this many loose
	objects in the repository, `git gc --auto` will pack them.
	Some Porcelain commands use this command to perform a
	light-weight garbage collection from time to time.  The
	default value is 6700.  Setting this to 0 disables it.

gc.autopacklimit::
	When there are more than this many packs that are not
	marked with `*.keep` file in the repository, `git gc
	--auto` consolidates them into one larger pack.  The
	default	value is 50.  Setting this to 0 disables it.

gc.packrefs::
	Running `git pack-refs` in a repository renders it
	unclonable by Git versions prior to 1.5.1.2 over dumb
	transports such as HTTP.  This variable determines whether
	'git gc' runs `git pack-refs`. This can be set to `nobare`
	to enable it within all non-bare repos or it can be set to a
	boolean value.  The default is `true`.

gc.pruneexpire::
	When 'git gc' is run, it will call 'prune --expire 2.weeks.ago'.
	Override the grace period with this config variable.  The value
	"now" may be used to disable this  grace period and always prune
	unreachable objects immediately.

gc.reflogexpire::
gc.<pattern>.reflogexpire::
	'git reflog expire' removes reflog entries older than
	this time; defaults to 90 days.  With "<pattern>" (e.g.
	"refs/stash") in the middle the setting applies only to
	the refs that match the <pattern>.

gc.reflogexpireunreachable::
gc.<ref>.reflogexpireunreachable::
	'git reflog expire' removes reflog entries older than
	this time and are not reachable from the current tip;
	defaults to 30 days.  With "<pattern>" (e.g. "refs/stash")
	in the middle, the setting applies only to the refs that
	match the <pattern>.

gc.rerereresolved::
	Records of conflicted merge you resolved earlier are
	kept for this many days when 'git rerere gc' is run.
	The default is 60 days.  See linkgit:git-rerere[1].

gc.rerereunresolved::
	Records of conflicted merge you have not resolved are
	kept for this many days when 'git rerere gc' is run.
	The default is 15 days.  See linkgit:git-rerere[1].

gitcvs.commitmsgannotation::
	Append this string to each commit message. Set to empty string
	to disable this feature. Defaults to "via git-CVS emulator".

gitcvs.enabled::
	Whether the CVS server interface is enabled for this repository.
	See linkgit:git-cvsserver[1].

gitcvs.logfile::
	Path to a log file where the CVS server interface well... logs
	various stuff. See linkgit:git-cvsserver[1].

gitcvs.usecrlfattr::
	If true, the server will look up the end-of-line conversion
	attributes for files to determine the '-k' modes to use. If
	the attributes force git to treat a file as text,
	the '-k' mode will be left blank so cvs clients will
	treat it as text. If they suppress text conversion, the file
	will be set with '-kb' mode, which suppresses any newline munging
	the client might otherwise do. If the attributes do not allow
	the file type to be determined, then 'gitcvs.allbinary' is
	used. See linkgit:gitattributes[5].

gitcvs.allbinary::
	This is used if 'gitcvs.usecrlfattr' does not resolve
	the correct '-kb' mode to use. If true, all
	unresolved files are sent to the client in
	mode '-kb'. This causes the client to treat them
	as binary files, which suppresses any newline munging it
	otherwise might do. Alternatively, if it is set to "guess",
	then the contents of the file are examined to decide if
	it is binary, similar to 'core.autocrlf'.

gitcvs.dbname::
	Database used by git-cvsserver to cache revision information
	derived from the git repository. The exact meaning depends on the
	used database driver, for SQLite (which is the default driver) this
	is a filename. Supports variable substitution (see
	linkgit:git-cvsserver[1] for details). May not contain semicolons (`;`).
	Default: '%Ggitcvs.%m.sqlite'

gitcvs.dbdriver::
	Used Perl DBI driver. You can specify any available driver
        for this here, but it might not work. git-cvsserver is tested
	with 'DBD::SQLite', reported to work with 'DBD::Pg', and
	reported *not* to work with 'DBD::mysql'. Experimental feature.
	May not contain double colons (`:`). Default: 'SQLite'.
	See linkgit:git-cvsserver[1].

gitcvs.dbuser, gitcvs.dbpass::
	Database user and password. Only useful if setting 'gitcvs.dbdriver',
	since SQLite has no concept of database users and/or passwords.
	'gitcvs.dbuser' supports variable substitution (see
	linkgit:git-cvsserver[1] for details).

gitcvs.dbTableNamePrefix::
	Database table name prefix.  Prepended to the names of any
	database tables used, allowing a single database to be used
	for several repositories.  Supports variable substitution (see
	linkgit:git-cvsserver[1] for details).  Any non-alphabetic
	characters will be replaced with underscores.

All gitcvs variables except for 'gitcvs.usecrlfattr' and
'gitcvs.allbinary' can also be specified as
'gitcvs.<access_method>.<varname>' (where 'access_method'
is one of "ext" and "pserver") to make them apply only for the given
access method.

gui.commitmsgwidth::
	Defines how wide the commit message window is in the
	linkgit:git-gui[1]. "75" is the default.

gui.diffcontext::
	Specifies how many context lines should be used in calls to diff
	made by the linkgit:git-gui[1]. The default is "5".

gui.encoding::
	Specifies the default encoding to use for displaying of
	file contents in linkgit:git-gui[1] and linkgit:gitk[1].
	It can be overridden by setting the 'encoding' attribute
	for relevant files (see linkgit:gitattributes[5]).
	If this option is not set, the tools default to the
	locale encoding.

gui.matchtrackingbranch::
	Determines if new branches created with linkgit:git-gui[1] should
	default to tracking remote branches with matching names or
	not. Default: "false".

gui.newbranchtemplate::
	Is used as suggested name when creating new branches using the
	linkgit:git-gui[1].

gui.pruneduringfetch::
	"true" if linkgit:git-gui[1] should prune tracking branches when
	performing a fetch. The default value is "false".

gui.trustmtime::
	Determines if linkgit:git-gui[1] should trust the file modification
	timestamp or not. By default the timestamps are not trusted.

gui.spellingdictionary::
	Specifies the dictionary used for spell checking commit messages in
	the linkgit:git-gui[1]. When set to "none" spell checking is turned
	off.

gui.fastcopyblame::
	If true, 'git gui blame' uses `-C` instead of `-C -C` for original
	location detection. It makes blame significantly faster on huge
	repositories at the expense of less thorough copy detection.

gui.copyblamethreshold::
	Specifies the threshold to use in 'git gui blame' original location
	detection, measured in alphanumeric characters. See the
	linkgit:git-blame[1] manual for more information on copy detection.

gui.blamehistoryctx::
	Specifies the radius of history context in days to show in
	linkgit:gitk[1] for the selected commit, when the `Show History
	Context` menu item is invoked from 'git gui blame'. If this
	variable is set to zero, the whole history is shown.

guitool.<name>.cmd::
	Specifies the shell command line to execute when the corresponding item
	of the linkgit:git-gui[1] `Tools` menu is invoked. This option is
	mandatory for every tool. The command is executed from the root of
	the working directory, and in the environment it receives the name of
	the tool as 'GIT_GUITOOL', the name of the currently selected file as
	'FILENAME', and the name of the current branch as 'CUR_BRANCH' (if
	the head is detached, 'CUR_BRANCH' is empty).

guitool.<name>.needsfile::
	Run the tool only if a diff is selected in the GUI. It guarantees
	that 'FILENAME' is not empty.

guitool.<name>.noconsole::
	Run the command silently, without creating a window to display its
	output.

guitool.<name>.norescan::
	Don't rescan the working directory for changes after the tool
	finishes execution.

guitool.<name>.confirm::
	Show a confirmation dialog before actually running the tool.

guitool.<name>.argprompt::
	Request a string argument from the user, and pass it to the tool
	through the 'ARGS' environment variable. Since requesting an
	argument implies confirmation, the 'confirm' option has no effect
	if this is enabled. If the option is set to 'true', 'yes', or '1',
	the dialog uses a built-in generic prompt; otherwise the exact
	value of the variable is used.

guitool.<name>.revprompt::
	Request a single valid revision from the user, and set the
	'REVISION' environment variable. In other aspects this option
	is similar to 'argprompt', and can be used together with it.

guitool.<name>.revunmerged::
	Show only unmerged branches in the 'revprompt' subdialog.
	This is useful for tools similar to merge or rebase, but not
	for things like checkout or reset.

guitool.<name>.title::
	Specifies the title to use for the prompt dialog. The default
	is the tool name.

guitool.<name>.prompt::
	Specifies the general prompt string to display at the top of
	the dialog, before subsections for 'argprompt' and 'revprompt'.
	The default value includes the actual command.

help.browser::
	Specify the browser that will be used to display help in the
	'web' format. See linkgit:git-help[1].

help.format::
	Override the default help format used by linkgit:git-help[1].
	Values 'man', 'info', 'web' and 'html' are supported. 'man' is
	the default. 'web' and 'html' are the same.

help.autocorrect::
	Automatically correct and execute mistyped commands after
	waiting for the given number of deciseconds (0.1 sec). If more
	than one command can be deduced from the entered text, nothing
	will be executed.  If the value of this option is negative,
	the corrected command will be executed immediately. If the
	value is 0 - the command will be just shown but not executed.
	This is the default.

http.proxy::
	Override the HTTP proxy, normally configured using the 'http_proxy'
	environment variable (see linkgit:curl[1]).  This can be overridden
	on a per-remote basis; see remote.<name>.proxy

http.sslVerify::
	Whether to verify the SSL certificate when fetching or pushing
	over HTTPS. Can be overridden by the 'GIT_SSL_NO_VERIFY' environment
	variable.

http.sslCert::
	File containing the SSL certificate when fetching or pushing
	over HTTPS. Can be overridden by the 'GIT_SSL_CERT' environment
	variable.

http.sslKey::
	File containing the SSL private key when fetching or pushing
	over HTTPS. Can be overridden by the 'GIT_SSL_KEY' environment
	variable.

http.sslCertPasswordProtected::
	Enable git's password prompt for the SSL certificate.  Otherwise
	OpenSSL will prompt the user, possibly many times, if the
	certificate or private key is encrypted.  Can be overridden by the
	'GIT_SSL_CERT_PASSWORD_PROTECTED' environment variable.

http.sslCAInfo::
	File containing the certificates to verify the peer with when
	fetching or pushing over HTTPS. Can be overridden by the
	'GIT_SSL_CAINFO' environment variable.

http.sslCAPath::
	Path containing files with the CA certificates to verify the peer
	with when fetching or pushing over HTTPS. Can be overridden
	by the 'GIT_SSL_CAPATH' environment variable.

http.maxRequests::
	How many HTTP requests to launch in parallel. Can be overridden
	by the 'GIT_HTTP_MAX_REQUESTS' environment variable. Default is 5.

http.minSessions::
	The number of curl sessions (counted across slots) to be kept across
	requests. They will not be ended with curl_easy_cleanup() until
	http_cleanup() is invoked. If USE_CURL_MULTI is not defined, this
	value will be capped at 1. Defaults to 1.

http.postBuffer::
	Maximum size in bytes of the buffer used by smart HTTP
	transports when POSTing data to the remote system.
	For requests larger than this buffer size, HTTP/1.1 and
	Transfer-Encoding: chunked is used to avoid creating a
	massive pack file locally.  Default is 1 MiB, which is
	sufficient for most requests.

http.lowSpeedLimit, http.lowSpeedTime::
	If the HTTP transfer speed is less than 'http.lowSpeedLimit'
	for longer than 'http.lowSpeedTime' seconds, the transfer is aborted.
	Can be overridden by the 'GIT_HTTP_LOW_SPEED_LIMIT' and
	'GIT_HTTP_LOW_SPEED_TIME' environment variables.

http.noEPSV::
	A boolean which disables using of EPSV ftp command by curl.
	This can helpful with some "poor" ftp servers which don't
	support EPSV mode. Can be overridden by the 'GIT_CURL_FTP_NO_EPSV'
	environment variable. Default is false (curl will use EPSV).

i18n.commitEncoding::
	Character encoding the commit messages are stored in; git itself
	does not care per se, but this information is necessary e.g. when
	importing commits from emails or in the gitk graphical history
	browser (and possibly at other places in the future or in other
	porcelains). See e.g. linkgit:git-mailinfo[1]. Defaults to 'utf-8'.

i18n.logOutputEncoding::
	Character encoding the commit messages are converted to when
	running 'git log' and friends.

imap::
	The configuration variables in the 'imap' section are described
	in linkgit:git-imap-send[1].

init.templatedir::
	Specify the directory from which templates will be copied.
	(See the "TEMPLATE DIRECTORY" section of linkgit:git-init[1].)

instaweb.browser::
	Specify the program that will be used to browse your working
	repository in gitweb. See linkgit:git-instaweb[1].

instaweb.httpd::
	The HTTP daemon command-line to start gitweb on your working
	repository. See linkgit:git-instaweb[1].

instaweb.local::
	If true the web server started by linkgit:git-instaweb[1] will
	be bound to the local IP (127.0.0.1).

instaweb.modulepath::
	The module path for an apache httpd used by linkgit:git-instaweb[1].

instaweb.port::
	The port number to bind the gitweb httpd to. See
	linkgit:git-instaweb[1].

interactive.singlekey::
	In interactive commands, allow the user to provide one-letter
	input with a single key (i.e., without hitting enter).
	Currently this is used only by the `\--patch` mode of
	linkgit:git-add[1].  Note that this setting is silently
	ignored if portable keystroke input is not available.

log.date::
	Set default date-time mode for the log command. Setting log.date
	value is similar to using 'git log'\'s --date option. The value is one of the
	following alternatives: {relative,local,default,iso,rfc,short}.
	See linkgit:git-log[1].

log.decorate::
	Print out the ref names of any commits that are shown by the log
	command. If 'short' is specified, the ref name prefixes 'refs/heads/',
	'refs/tags/' and 'refs/remotes/' will not be printed. If 'full' is
	specified, the full ref name (including prefix) will be printed.
	This is the same as the log commands '--decorate' option.

log.showroot::
	If true, the initial commit will be shown as a big creation event.
	This is equivalent to a diff against an empty tree.
	Tools like linkgit:git-log[1] or linkgit:git-whatchanged[1], which
	normally hide the root commit will now show it. True by default.

mailmap.file::
	The location of an augmenting mailmap file. The default
	mailmap, located in the root of the repository, is loaded
	first, then the mailmap file pointed to by this variable.
	The location of the mailmap file may be in a repository
	subdirectory, or somewhere outside of the repository itself.
	See linkgit:git-shortlog[1] and linkgit:git-blame[1].

man.viewer::
	Specify the programs that may be used to display help in the
	'man' format. See linkgit:git-help[1].

man.<tool>.cmd::
	Specify the command to invoke the specified man viewer. The
	specified command is evaluated in shell with the man page
	passed as argument. (See linkgit:git-help[1].)

man.<tool>.path::
	Override the path for the given tool that may be used to
	display help in the 'man' format. See linkgit:git-help[1].

include::merge-config.txt[]

mergetool.<tool>.path::
	Override the path for the given tool.  This is useful in case
	your tool is not in the PATH.

mergetool.<tool>.cmd::
	Specify the command to invoke the specified merge tool.  The
	specified command is evaluated in shell with the following
	variables available: 'BASE' is the name of a temporary file
	containing the common base of the files to be merged, if available;
	'LOCAL' is the name of a temporary file containing the contents of
	the file on the current branch; 'REMOTE' is the name of a temporary
	file containing the contents of the file from the branch being
	merged; 'MERGED' contains the name of the file to which the merge
	tool should write the results of a successful merge.

mergetool.<tool>.trustExitCode::
	For a custom merge command, specify whether the exit code of
	the merge command can be used to determine whether the merge was
	successful.  If this is not set to true then the merge target file
	timestamp is checked and the merge assumed to have been successful
	if the file has been updated, otherwise the user is prompted to
	indicate the success of the merge.

mergetool.keepBackup::
	After performing a merge, the original file with conflict markers
	can be saved as a file with a `.orig` extension.  If this variable
	is set to `false` then this file is not preserved.  Defaults to
	`true` (i.e. keep the backup files).

mergetool.keepTemporaries::
	When invoking a custom merge tool, git uses a set of temporary
	files to pass to the tool. If the tool returns an error and this
	variable is set to `true`, then these temporary files will be
	preserved, otherwise they will be removed after the tool has
	exited. Defaults to `false`.

mergetool.prompt::
	Prompt before each invocation of the merge resolution program.

notes.displayRef::
	The (fully qualified) refname from which to show notes when
	showing commit messages.  The value of this variable can be set
	to a glob, in which case notes from all matching refs will be
	shown.  You may also specify this configuration variable
	several times.  A warning will be issued for refs that do not
	exist, but a glob that does not match any refs is silently
	ignored.
+
This setting can be overridden with the `GIT_NOTES_DISPLAY_REF`
environment variable, which must be a colon separated list of refs or
globs.
+
The effective value of "core.notesRef" (possibly overridden by
GIT_NOTES_REF) is also implicitly added to the list of refs to be
displayed.

notes.rewrite.<command>::
	When rewriting commits with <command> (currently `amend` or
	`rebase`) and this variable is set to `true`, git
	automatically copies your notes from the original to the
	rewritten commit.  Defaults to `true`, but see
	"notes.rewriteRef" below.

notes.rewriteMode::
	When copying notes during a rewrite (see the
	"notes.rewrite.<command>" option), determines what to do if
	the target commit already has a note.  Must be one of
	`overwrite`, `concatenate`, or `ignore`.  Defaults to
	`concatenate`.
+
This setting can be overridden with the `GIT_NOTES_REWRITE_MODE`
environment variable.

notes.rewriteRef::
	When copying notes during a rewrite, specifies the (fully
	qualified) ref whose notes should be copied.  The ref may be a
	glob, in which case notes in all matching refs will be copied.
	You may also specify this configuration several times.
+
Does not have a default value; you must configure this variable to
enable note rewriting.
+
This setting can be overridden with the `GIT_NOTES_REWRITE_REF`
environment variable, which must be a colon separated list of refs or
globs.

pack.window::
	The size of the window used by linkgit:git-pack-objects[1] when no
	window size is given on the command line. Defaults to 10.

pack.depth::
	The maximum delta depth used by linkgit:git-pack-objects[1] when no
	maximum depth is given on the command line. Defaults to 50.

pack.windowMemory::
	The window memory size limit used by linkgit:git-pack-objects[1]
	when no limit is given on the command line.  The value can be
	suffixed with "k", "m", or "g".  Defaults to 0, meaning no
	limit.

pack.compression::
	An integer -1..9, indicating the compression level for objects
	in a pack file. -1 is the zlib default. 0 means no
	compression, and 1..9 are various speed/size tradeoffs, 9 being
	slowest.  If not set,  defaults to core.compression.  If that is
	not set,  defaults to -1, the zlib default, which is "a default
	compromise between speed and compression (currently equivalent
	to level 6)."

pack.deltaCacheSize::
	The maximum memory in bytes used for caching deltas in
	linkgit:git-pack-objects[1] before writing them out to a pack.
	This cache is used to speed up the writing object phase by not
	having to recompute the final delta result once the best match
	for all objects is found.  Repacking large repositories on machines
	which are tight with memory might be badly impacted by this though,
	especially if this cache pushes the system into swapping.
	A value of 0 means no limit. The smallest size of 1 byte may be
	used to virtually disable this cache. Defaults to 256 MiB.

pack.deltaCacheLimit::
	The maximum size of a delta, that is cached in
	linkgit:git-pack-objects[1]. This cache is used to speed up the
	writing object phase by not having to recompute the final delta
	result once the best match for all objects is found. Defaults to 1000.

pack.threads::
	Specifies the number of threads to spawn when searching for best
	delta matches.  This requires that linkgit:git-pack-objects[1]
	be compiled with pthreads otherwise this option is ignored with a
	warning. This is meant to reduce packing time on multiprocessor
	machines. The required amount of memory for the delta search window
	is however multiplied by the number of threads.
	Specifying 0 will cause git to auto-detect the number of CPU's
	and set the number of threads accordingly.

pack.indexVersion::
	Specify the default pack index version.  Valid values are 1 for
	legacy pack index used by Git versions prior to 1.5.2, and 2 for
	the new pack index with capabilities for packs larger than 4 GB
	as well as proper protection against the repacking of corrupted
	packs.  Version 2 is the default.  Note that version 2 is enforced
	and this config option ignored whenever the corresponding pack is
	larger than 2 GB.
+
If you have an old git that does not understand the version 2 `{asterisk}.idx` file,
cloning or fetching over a non native protocol (e.g. "http" and "rsync")
that will copy both `{asterisk}.pack` file and corresponding `{asterisk}.idx` file from the
other side may give you a repository that cannot be accessed with your
older version of git. If the `{asterisk}.pack` file is smaller than 2 GB, however,
you can use linkgit:git-index-pack[1] on the *.pack file to regenerate
the `{asterisk}.idx` file.

pack.packSizeLimit::
	The maximum size of a pack.  This setting only affects
	packing to a file when repacking, i.e. the git:// protocol
	is unaffected.  It can be overridden by the `\--max-pack-size`
	option of linkgit:git-repack[1]. The minimum size allowed is
	limited to 1 MiB. The default is unlimited.
	Common unit suffixes of 'k', 'm', or 'g' are
	supported.

pager.<cmd>::
	Allows turning on or off pagination of the output of a
	particular git subcommand when writing to a tty.  If
	`\--paginate` or `\--no-pager` is specified on the command line,
	it takes precedence over this option.  To disable pagination for
	all commands, set `core.pager` or `GIT_PAGER` to `cat`.

pretty.<name>::
	Alias for a --pretty= format string, as specified in
	linkgit:git-log[1]. Any aliases defined here can be used just
	as the built-in pretty formats could. For example,
	running `git config pretty.changelog "format:{asterisk} %H %s"`
	would cause the invocation `git log --pretty=changelog`
	to be equivalent to running `git log "--pretty=format:{asterisk} %H %s"`.
	Note that an alias with the same name as a built-in format
	will be silently ignored.

pull.octopus::
	The default merge strategy to use when pulling multiple branches
	at once.

pull.twohead::
	The default merge strategy to use when pulling a single branch.

push.default::
	Defines the action git push should take if no refspec is given
	on the command line, no refspec is configured in the remote, and
	no refspec is implied by any of the options given on the command
	line. Possible values are:
+
* `nothing` do not push anything.
* `matching` push all matching branches.
  All branches having the same name in both ends are considered to be
  matching. This is the default.
* `tracking` push the current branch to its upstream branch.
* `current` push the current branch to a branch of the same name.

rebase.stat::
	Whether to show a diffstat of what changed upstream since the last
	rebase. False by default.

receive.autogc::
	By default, git-receive-pack will run "git-gc --auto" after
	receiving data from git-push and updating refs.  You can stop
	it by setting this variable to false.

receive.fsckObjects::
	If it is set to true, git-receive-pack will check all received
	objects. It will abort in the case of a malformed object or a
	broken link. The result of an abort are only dangling objects.
	Defaults to false.

receive.unpackLimit::
	If the number of objects received in a push is below this
	limit then the objects will be unpacked into loose object
	files. However if the number of received objects equals or
	exceeds this limit then the received pack will be stored as
	a pack, after adding any missing delta bases.  Storing the
	pack from a push can make the push operation complete faster,
	especially on slow filesystems.  If not set, the value of
	`transfer.unpackLimit` is used instead.

receive.denyDeletes::
	If set to true, git-receive-pack will deny a ref update that deletes
	the ref. Use this to prevent such a ref deletion via a push.

receive.denyCurrentBranch::
	If set to true or "refuse", git-receive-pack will deny a ref update
	to the currently checked out branch of a non-bare repository.
	Such a push is potentially dangerous because it brings the HEAD
	out of sync with the index and working tree. If set to "warn",
	print a warning of such a push to stderr, but allow the push to
	proceed. If set to false or "ignore", allow such pushes with no
	message. Defaults to "refuse".

receive.denyNonFastForwards::
	If set to true, git-receive-pack will deny a ref update which is
	not a fast-forward. Use this to prevent such an update via a push,
	even if that push is forced. This configuration variable is
	set when initializing a shared repository.

receive.updateserverinfo::
	If set to true, git-receive-pack will run git-update-server-info
	after receiving data from git-push and updating refs.

remote.<name>.url::
	The URL of a remote repository.  See linkgit:git-fetch[1] or
	linkgit:git-push[1].

remote.<name>.pushurl::
	The push URL of a remote repository.  See linkgit:git-push[1].

remote.<name>.proxy::
	For remotes that require curl (http, https and ftp), the URL to
	the proxy to use for that remote.  Set to the empty string to
	disable proxying for that remote.

remote.<name>.fetch::
	The default set of "refspec" for linkgit:git-fetch[1]. See
	linkgit:git-fetch[1].

remote.<name>.push::
	The default set of "refspec" for linkgit:git-push[1]. See
	linkgit:git-push[1].

remote.<name>.mirror::
	If true, pushing to this remote will automatically behave
	as if the `\--mirror` option was given on the command line.

remote.<name>.skipDefaultUpdate::
	If true, this remote will be skipped by default when updating
	using linkgit:git-fetch[1] or the `update` subcommand of
	linkgit:git-remote[1].

remote.<name>.skipFetchAll::
	If true, this remote will be skipped by default when updating
	using linkgit:git-fetch[1] or the `update` subcommand of
	linkgit:git-remote[1].

remote.<name>.receivepack::
	The default program to execute on the remote side when pushing.  See
	option \--receive-pack of linkgit:git-push[1].

remote.<name>.uploadpack::
	The default program to execute on the remote side when fetching.  See
	option \--upload-pack of linkgit:git-fetch-pack[1].

remote.<name>.tagopt::
	Setting this value to \--no-tags disables automatic tag following when
	fetching from remote <name>. Setting it to \--tags will fetch every
	tag from remote <name>, even if they are not reachable from remote
	branch heads.

remote.<name>.vcs::
	Setting this to a value <vcs> will cause git to interact with
	the remote with the git-remote-<vcs> helper.

remotes.<group>::
	The list of remotes which are fetched by "git remote update
	<group>".  See linkgit:git-remote[1].

repack.usedeltabaseoffset::
	By default, linkgit:git-repack[1] creates packs that use
	delta-base offset. If you need to share your repository with
	git older than version 1.4.4, either directly or via a dumb
	protocol such as http, then you need to set this option to
	"false" and repack. Access from old git versions over the
	native protocol are unaffected by this option.

rerere.autoupdate::
	When set to true, `git-rerere` updates the index with the
	resulting contents after it cleanly resolves conflicts using
	previously recorded resolution.  Defaults to false.

rerere.enabled::
	Activate recording of resolved conflicts, so that identical
	conflict hunks can be resolved automatically, should they
	be encountered again.  linkgit:git-rerere[1] command is by
	default enabled if you create `rr-cache` directory under
	`$GIT_DIR`, but can be disabled by setting this option to false.

sendemail.identity::
	A configuration identity. When given, causes values in the
	'sendemail.<identity>' subsection to take precedence over
	values in the 'sendemail' section. The default identity is
	the value of 'sendemail.identity'.

sendemail.smtpencryption::
	See linkgit:git-send-email[1] for description.  Note that this
	setting is not subject to the 'identity' mechanism.

sendemail.smtpssl::
	Deprecated alias for 'sendemail.smtpencryption = ssl'.

sendemail.<identity>.*::
	Identity-specific versions of the 'sendemail.*' parameters
	found below, taking precedence over those when the this
	identity is selected, through command-line or
	'sendemail.identity'.

sendemail.aliasesfile::
sendemail.aliasfiletype::
sendemail.bcc::
sendemail.cc::
sendemail.cccmd::
sendemail.chainreplyto::
sendemail.confirm::
sendemail.envelopesender::
sendemail.from::
sendemail.multiedit::
sendemail.signedoffbycc::
sendemail.smtppass::
sendemail.suppresscc::
sendemail.suppressfrom::
sendemail.to::
sendemail.smtpdomain::
sendemail.smtpserver::
sendemail.smtpserverport::
sendemail.smtpuser::
sendemail.thread::
sendemail.validate::
	See linkgit:git-send-email[1] for description.

sendemail.signedoffcc::
	Deprecated alias for 'sendemail.signedoffbycc'.

showbranch.default::
	The default set of branches for linkgit:git-show-branch[1].
	See linkgit:git-show-branch[1].

status.relativePaths::
	By default, linkgit:git-status[1] shows paths relative to the
	current directory. Setting this variable to `false` shows paths
	relative to the repository root (this was the default for git
	prior to v1.5.4).

status.showUntrackedFiles::
	By default, linkgit:git-status[1] and linkgit:git-commit[1] show
	files which are not currently tracked by Git. Directories which
	contain only untracked files, are shown with the directory name
	only. Showing untracked files means that Git needs to lstat() all
	all the files in the whole repository, which might be slow on some
	systems. So, this variable controls how the commands displays
	the untracked files. Possible values are:
+
--
	- 'no'     - Show no untracked files
	- 'normal' - Shows untracked files and directories
	- 'all'    - Shows also individual files in untracked directories.
--
+
If this variable is not specified, it defaults to 'normal'.
This variable can be overridden with the -u|--untracked-files option
of linkgit:git-status[1] and linkgit:git-commit[1].

status.submodulesummary::
	Defaults to false.
	If this is set to a non zero number or true (identical to -1 or an
	unlimited number), the submodule summary will be enabled and a
	summary of commits for modified submodules will be shown (see
	--summary-limit option of linkgit:git-submodule[1]).

tar.umask::
	This variable can be used to restrict the permission bits of
	tar archive entries.  The default is 0002, which turns off the
	world write bit.  The special value "user" indicates that the
	archiving user's umask will be used instead.  See umask(2) and
	linkgit:git-archive[1].

transfer.unpackLimit::
	When `fetch.unpackLimit` or `receive.unpackLimit` are
	not set, the value of this variable is used instead.
	The default value is 100.

url.<base>.insteadOf::
	Any URL that starts with this value will be rewritten to
	start, instead, with <base>. In cases where some site serves a
	large number of repositories, and serves them with multiple
	access methods, and some users need to use different access
	methods, this feature allows people to specify any of the
	equivalent URLs and have git automatically rewrite the URL to
	the best alternative for the particular user, even for a
	never-before-seen repository on the site.  When more than one
	insteadOf strings match a given URL, the longest match is used.

url.<base>.pushInsteadOf::
	Any URL that starts with this value will not be pushed to;
	instead, it will be rewritten to start with <base>, and the
	resulting URL will be pushed to. In cases where some site serves
	a large number of repositories, and serves them with multiple
	access methods, some of which do not allow push, this feature
	allows people to specify a pull-only URL and have git
	automatically use an appropriate URL to push, even for a
	never-before-seen repository on the site.  When more than one
	pushInsteadOf strings match a given URL, the longest match is
	used.  If a remote has an explicit pushurl, git will ignore this
	setting for that remote.

user.email::
	Your email address to be recorded in any newly created commits.
	Can be overridden by the 'GIT_AUTHOR_EMAIL', 'GIT_COMMITTER_EMAIL', and
	'EMAIL' environment variables.  See linkgit:git-commit-tree[1].

user.name::
	Your full name to be recorded in any newly created commits.
	Can be overridden by the 'GIT_AUTHOR_NAME' and 'GIT_COMMITTER_NAME'
	environment variables.  See linkgit:git-commit-tree[1].

user.signingkey::
	If linkgit:git-tag[1] is not selecting the key you want it to
	automatically when creating a signed tag, you can override the
	default selection with this variable.  This option is passed
	unchanged to gpg's --local-user parameter, so you may specify a key
	using any method that gpg supports.

web.browser::
	Specify a web browser that may be used by some commands.
	Currently only linkgit:git-instaweb[1] and linkgit:git-help[1]
	may use it.<|MERGE_RESOLUTION|>--- conflicted
+++ resolved
@@ -196,18 +196,6 @@
 	quoted without `-z` regardless of the setting of this
 	variable.
 
-<<<<<<< HEAD
-core.autocrlf::
-	If true, makes git convert `CRLF` at the end of lines in text files to
-	`LF` when reading from the work tree, and convert in reverse when
-	writing to the work tree.  The variable can be set to
-	'input', in which case the conversion happens only while
-	reading from the work tree but files are written out to the work
-	tree with `LF` at the end of lines.  A file is considered
-	"text" (i.e. be subjected to the autocrlf mechanism) based on
-	the file's `crlf` attribute, or if `crlf` is unspecified,
-	based on the file's contents.  See linkgit:gitattributes[5].
-=======
 core.eol::
 	Sets the line ending type to use in the working directory for
 	files that have the `text` property set.  Alternatives are
@@ -215,7 +203,6 @@
 	line ending.  The default value is `native`.  See
 	linkgit:gitattributes[5] for more information on end-of-line
 	conversion.
->>>>>>> 942e7747
 
 core.safecrlf::
 	If true, makes git check if converting `CRLF` is reversible when
