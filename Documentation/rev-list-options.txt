Commit Limiting
~~~~~~~~~~~~~~~

Besides specifying a range of commits that should be listed using the
special notations explained in the description, additional commit
limiting may be applied. Note that they are applied before commit
ordering and formatting options, such as '--reverse'.

--

-n 'number'::
--max-count=<number>::

	Limit the number of commits to output.

--skip=<number>::

	Skip 'number' commits before starting to show the commit output.

--since=<date>::
--after=<date>::

	Show commits more recent than a specific date.

--until=<date>::
--before=<date>::

	Show commits older than a specific date.

ifdef::git-rev-list[]
--max-age=<timestamp>::
--min-age=<timestamp>::

	Limit the commits output to specified time range.
endif::git-rev-list[]

--author=<pattern>::
--committer=<pattern>::

	Limit the commits output to ones with author/committer
	header lines that match the specified pattern (regular expression).

--grep=<pattern>::

	Limit the commits output to ones with log message that
	matches the specified pattern (regular expression).

--all-match::
	Limit the commits output to ones that match all given --grep,
	--author and --committer instead of ones that match at least one.

-i::
--regexp-ignore-case::

	Match the regexp limiting patterns without regard to letters case.

-E::
--extended-regexp::

	Consider the limiting patterns to be extended regular expressions
	instead of the default basic regular expressions.

-F::
--fixed-strings::

	Consider the limiting patterns to be fixed strings (don't interpret
	pattern as a regular expression).

--remove-empty::

	Stop when a given path disappears from the tree.

--merges::

	Print only merge commits. This is exactly the same as `--min-parents=2`.

--no-merges::

	Do not print commits with more than one parent. This is
	exactly the same as `--max-parents=1`.

--min-parents=<number>::
--max-parents=<number>::
--no-min-parents::
--no-max-parents::

	Show only commits which have at least (or at most) that many
	commits. In particular, `--max-parents=1` is the same as `--no-merges`,
	`--min-parents=2` is the same as `--merges`.  `--max-parents=0`
	gives all root commits and `--min-parents=3` all octopus merges.
+
`--no-min-parents` and `--no-max-parents` reset these limits (to no limit)
again.  Equivalent forms are `--min-parents=0` (any commit has 0 or more
parents) and `--max-parents=-1` (negative numbers denote no upper limit).

--first-parent::
	Follow only the first parent commit upon seeing a merge
	commit.  This option can give a better overview when
	viewing the evolution of a particular topic branch,
	because merges into a topic branch tend to be only about
	adjusting to updated upstream from time to time, and
	this option allows you to ignore the individual commits
	brought in to your history by such a merge.

--not::

	Reverses the meaning of the '{caret}' prefix (or lack thereof)
	for all following revision specifiers, up to the next '--not'.

--all::

	Pretend as if all the refs in `refs/` are listed on the
	command line as '<commit>'.

--branches[=<pattern>]::

	Pretend as if all the refs in `refs/heads` are listed
	on the command line as '<commit>'. If '<pattern>' is given, limit
	branches to ones matching given shell glob. If pattern lacks '?',
	'{asterisk}', or '[', '/{asterisk}' at the end is implied.

--tags[=<pattern>]::

	Pretend as if all the refs in `refs/tags` are listed
	on the command line as '<commit>'. If '<pattern>' is given, limit
	tags to ones matching given shell glob. If pattern lacks '?', '{asterisk}',
	or '[', '/{asterisk}' at the end is implied.

--remotes[=<pattern>]::

	Pretend as if all the refs in `refs/remotes` are listed
	on the command line as '<commit>'. If '<pattern>' is given, limit
	remote-tracking branches to ones matching given shell glob.
	If pattern lacks '?', '{asterisk}', or '[', '/{asterisk}' at the end is implied.

--glob=<glob-pattern>::
	Pretend as if all the refs matching shell glob '<glob-pattern>'
	are listed on the command line as '<commit>'. Leading 'refs/',
	is automatically prepended if missing. If pattern lacks '?', '{asterisk}',
	or '[', '/{asterisk}' at the end is implied.

--ignore-missing::

	Upon seeing an invalid object name in the input, pretend as if
	the bad input was not given.

ifndef::git-rev-list[]
--bisect::

	Pretend as if the bad bisection ref `refs/bisect/bad`
	was listed and as if it was followed by `--not` and the good
	bisection refs `refs/bisect/good-*` on the command
	line.
endif::git-rev-list[]

--stdin::

	In addition to the '<commit>' listed on the command
	line, read them from the standard input. If a '--' separator is
	seen, stop reading commits and start reading paths to limit the
	result.

ifdef::git-rev-list[]
--quiet::

	Don't print anything to standard output.  This form
	is primarily meant to allow the caller to
	test the exit status to see if a range of objects is fully
	connected (or not).  It is faster than redirecting stdout
	to /dev/null as the output does not have to be formatted.
endif::git-rev-list[]

--cherry-mark::

	Like `--cherry-pick` (see below) but mark equivalent commits
	with `=` rather than omitting them, and inequivalent ones with `+`.

--cherry-pick::

	Omit any commit that introduces the same change as
	another commit on the "other side" when the set of
	commits are limited with symmetric difference.
+
For example, if you have two branches, `A` and `B`, a usual way
to list all commits on only one side of them is with
`--left-right` (see the example below in the description of
the `--left-right` option).  It however shows the commits that were cherry-picked
from the other branch (for example, "3rd on b" may be cherry-picked
from branch A).  With this option, such pairs of commits are
excluded from the output.

--left-only::
--right-only::

	List only commits on the respective side of a symmetric range,
	i.e. only those which would be marked `<` resp. `>` by
	`--left-right`.
+
For example, `--cherry-pick --right-only A...B` omits those
commits from `B` which are in `A` or are patch-equivalent to a commit in
`A`. In other words, this lists the `+` commits from `git cherry A B`.
More precisely, `--cherry-pick --right-only --no-merges` gives the exact
list.

--cherry::

	A synonym for `--right-only --cherry-mark --no-merges`; useful to
	limit the output to the commits on our side and mark those that
	have been applied to the other side of a forked history with
	`git log --cherry upstream...mybranch`, similar to
	`git cherry upstream mybranch`.

-g::
--walk-reflogs::

	Instead of walking the commit ancestry chain, walk
	reflog entries from the most recent one to older ones.
	When this option is used you cannot specify commits to
	exclude (that is, '{caret}commit', 'commit1..commit2',
	nor 'commit1\...commit2' notations cannot be used).
+
With '\--pretty' format other than oneline (for obvious reasons),
this causes the output to have two extra lines of information
taken from the reflog.  By default, 'commit@\{Nth}' notation is
used in the output.  When the starting commit is specified as
'commit@\{now}', output also uses 'commit@\{timestamp}' notation
instead.  Under '\--pretty=oneline', the commit message is
prefixed with this information on the same line.
This option cannot be combined with '\--reverse'.
See also linkgit:git-reflog[1].

--merge::

	After a failed merge, show refs that touch files having a
	conflict and don't exist on all heads to merge.

--boundary::

	Output uninteresting commits at the boundary, which are usually
	not shown.

--

History Simplification
~~~~~~~~~~~~~~~~~~~~~~

Sometimes you are only interested in parts of the history, for example the
commits modifying a particular <path>. But there are two parts of
'History Simplification', one part is selecting the commits and the other
is how to do it, as there are various strategies to simplify the history.

The following options select the commits to be shown:

<paths>::

	Commits modifying the given <paths> are selected.

--simplify-by-decoration::

	Commits that are referred by some branch or tag are selected.

Note that extra commits can be shown to give a meaningful history.

The following options affect the way the simplification is performed:

Default mode::

	Simplifies the history to the simplest history explaining the
	final state of the tree. Simplest because it prunes some side
	branches if the end result is the same (i.e. merging branches
	with the same content)

--full-history::

	Same as the default mode, but does not prune some history.

--dense::

	Only the selected commits are shown, plus some to have a
	meaningful history.

--sparse::

	All commits in the simplified history are shown.

--simplify-merges::

	Additional option to '--full-history' to remove some needless
	merges from the resulting history, as there are no selected
	commits contributing to this merge.

--ancestry-path::

	When given a range of commits to display (e.g. 'commit1..commit2'
	or 'commit2 {caret}commit1'), only display commits that exist
	directly on the ancestry chain between the 'commit1' and
	'commit2', i.e. commits that are both descendants of 'commit1',
	and ancestors of 'commit2'.

A more detailed explanation follows.

Suppose you specified `foo` as the <paths>.  We shall call commits
that modify `foo` !TREESAME, and the rest TREESAME.  (In a diff
filtered for `foo`, they look different and equal, respectively.)

In the following, we will always refer to the same example history to
illustrate the differences between simplification settings.  We assume
that you are filtering for a file `foo` in this commit graph:
-----------------------------------------------------------------------
	  .-A---M---N---O---P
	 /     /   /   /   /
	I     B   C   D   E
	 \   /   /   /   /
	  `-------------'
-----------------------------------------------------------------------
The horizontal line of history A---P is taken to be the first parent of
each merge.  The commits are:

* `I` is the initial commit, in which `foo` exists with contents
  "asdf", and a file `quux` exists with contents "quux".  Initial
  commits are compared to an empty tree, so `I` is !TREESAME.

* In `A`, `foo` contains just "foo".

* `B` contains the same change as `A`.  Its merge `M` is trivial and
  hence TREESAME to all parents.

* `C` does not change `foo`, but its merge `N` changes it to "foobar",
  so it is not TREESAME to any parent.

* `D` sets `foo` to "baz".  Its merge `O` combines the strings from
  `N` and `D` to "foobarbaz"; i.e., it is not TREESAME to any parent.

* `E` changes `quux` to "xyzzy", and its merge `P` combines the
  strings to "quux xyzzy".  Despite appearing interesting, `P` is
  TREESAME to all parents.

'rev-list' walks backwards through history, including or excluding
commits based on whether '\--full-history' and/or parent rewriting
(via '\--parents' or '\--children') are used.  The following settings
are available.

Default mode::

	Commits are included if they are not TREESAME to any parent
	(though this can be changed, see '\--sparse' below).  If the
	commit was a merge, and it was TREESAME to one parent, follow
	only that parent.  (Even if there are several TREESAME
	parents, follow only one of them.)  Otherwise, follow all
	parents.
+
This results in:
+
-----------------------------------------------------------------------
	  .-A---N---O
	 /     /   /
	I---------D
-----------------------------------------------------------------------
+
Note how the rule to only follow the TREESAME parent, if one is
available, removed `B` from consideration entirely.  `C` was
considered via `N`, but is TREESAME.  Root commits are compared to an
empty tree, so `I` is !TREESAME.
+
Parent/child relations are only visible with --parents, but that does
not affect the commits selected in default mode, so we have shown the
parent lines.

--full-history without parent rewriting::

	This mode differs from the default in one point: always follow
	all parents of a merge, even if it is TREESAME to one of them.
	Even if more than one side of the merge has commits that are
	included, this does not imply that the merge itself is!  In
	the example, we get
+
-----------------------------------------------------------------------
	I  A  B  N  D  O
-----------------------------------------------------------------------
+
`P` and `M` were excluded because they are TREESAME to a parent.  `E`,
`C` and `B` were all walked, but only `B` was !TREESAME, so the others
do not appear.
+
Note that without parent rewriting, it is not really possible to talk
about the parent/child relationships between the commits, so we show
them disconnected.

--full-history with parent rewriting::

	Ordinary commits are only included if they are !TREESAME
	(though this can be changed, see '\--sparse' below).
+
Merges are always included.  However, their parent list is rewritten:
Along each parent, prune away commits that are not included
themselves.  This results in
+
-----------------------------------------------------------------------
	  .-A---M---N---O---P
	 /     /   /   /   /
	I     B   /   D   /
	 \   /   /   /   /
	  `-------------'
-----------------------------------------------------------------------
+
Compare to '\--full-history' without rewriting above.  Note that `E`
was pruned away because it is TREESAME, but the parent list of P was
rewritten to contain `E`'s parent `I`.  The same happened for `C` and
`N`.  Note also that `P` was included despite being TREESAME.

In addition to the above settings, you can change whether TREESAME
affects inclusion:

--dense::

	Commits that are walked are included if they are not TREESAME
	to any parent.

--sparse::

	All commits that are walked are included.
+
Note that without '\--full-history', this still simplifies merges: if
one of the parents is TREESAME, we follow only that one, so the other
sides of the merge are never walked.

--simplify-merges::

	First, build a history graph in the same way that
	'\--full-history' with parent rewriting does (see above).
+
Then simplify each commit `C` to its replacement `C'` in the final
history according to the following rules:
+
--
* Set `C'` to `C`.
+
* Replace each parent `P` of `C'` with its simplification `P'`.  In
  the process, drop parents that are ancestors of other parents, and
  remove duplicates.
+
* If after this parent rewriting, `C'` is a root or merge commit (has
  zero or >1 parents), a boundary commit, or !TREESAME, it remains.
  Otherwise, it is replaced with its only parent.
--
+
The effect of this is best shown by way of comparing to
'\--full-history' with parent rewriting.  The example turns into:
+
-----------------------------------------------------------------------
	  .-A---M---N---O
	 /     /       /
	I     B       D
	 \   /       /
	  `---------'
-----------------------------------------------------------------------
+
Note the major differences in `N` and `P` over '--full-history':
+
--
* `N`'s parent list had `I` removed, because it is an ancestor of the
  other parent `M`.  Still, `N` remained because it is !TREESAME.
+
* `P`'s parent list similarly had `I` removed.  `P` was then
  removed completely, because it had one parent and is TREESAME.
--

Finally, there is a fifth simplification mode available:

--ancestry-path::

	Limit the displayed commits to those directly on the ancestry
	chain between the "from" and "to" commits in the given commit
	range. I.e. only display commits that are ancestor of the "to"
	commit, and descendants of the "from" commit.
+
As an example use case, consider the following commit history:
+
-----------------------------------------------------------------------
	    D---E-------F
	   /     \       \
	  B---C---G---H---I---J
	 /                     \
	A-------K---------------L--M
-----------------------------------------------------------------------
+
A regular 'D..M' computes the set of commits that are ancestors of `M`,
but excludes the ones that are ancestors of `D`. This is useful to see
what happened to the history leading to `M` since `D`, in the sense
that "what does `M` have that did not exist in `D`". The result in this
example would be all the commits, except `A` and `B` (and `D` itself,
of course).
+
When we want to find out what commits in `M` are contaminated with the
bug introduced by `D` and need fixing, however, we might want to view
only the subset of 'D..M' that are actually descendants of `D`, i.e.
excluding `C` and `K`. This is exactly what the '--ancestry-path'
option does. Applied to the 'D..M' range, it results in:
+
-----------------------------------------------------------------------
		E-------F
		 \       \
		  G---H---I---J
			       \
				L--M
-----------------------------------------------------------------------

The '\--simplify-by-decoration' option allows you to view only the
big picture of the topology of the history, by omitting commits
that are not referenced by tags.  Commits are marked as !TREESAME
(in other words, kept after history simplification rules described
above) if (1) they are referenced by tags, or (2) they change the
contents of the paths given on the command line.  All other
commits are marked as TREESAME (subject to be simplified away).

ifdef::git-rev-list[]
Bisection Helpers
~~~~~~~~~~~~~~~~~

--bisect::

Limit output to the one commit object which is roughly halfway between
included and excluded commits. Note that the bad bisection ref
`refs/bisect/bad` is added to the included commits (if it
exists) and the good bisection refs `refs/bisect/good-*` are
added to the excluded commits (if they exist). Thus, supposing there
are no refs in `refs/bisect/`, if

-----------------------------------------------------------------------
	$ git rev-list --bisect foo ^bar ^baz
-----------------------------------------------------------------------

outputs 'midpoint', the output of the two commands

-----------------------------------------------------------------------
	$ git rev-list foo ^midpoint
	$ git rev-list midpoint ^bar ^baz
-----------------------------------------------------------------------

would be of roughly the same length.  Finding the change which
introduces a regression is thus reduced to a binary search: repeatedly
generate and test new 'midpoint's until the commit chain is of length
one.

--bisect-vars::

This calculates the same as `--bisect`, except that refs in
`refs/bisect/` are not used, and except that this outputs
text ready to be eval'ed by the shell. These lines will assign the
name of the midpoint revision to the variable `bisect_rev`, and the
expected number of commits to be tested after `bisect_rev` is tested
to `bisect_nr`, the expected number of commits to be tested if
`bisect_rev` turns out to be good to `bisect_good`, the expected
number of commits to be tested if `bisect_rev` turns out to be bad to
`bisect_bad`, and the number of commits we are bisecting right now to
`bisect_all`.

--bisect-all::

This outputs all the commit objects between the included and excluded
commits, ordered by their distance to the included and excluded
commits. Refs in `refs/bisect/` are not used. The farthest
from them is displayed first. (This is the only one displayed by
`--bisect`.)
+
This is useful because it makes it easy to choose a good commit to
test when you want to avoid to test some of them for some reason (they
may not compile for example).
+
This option can be used along with `--bisect-vars`, in this case,
after all the sorted commit objects, there will be the same text as if
`--bisect-vars` had been used alone.
endif::git-rev-list[]


Commit Ordering
~~~~~~~~~~~~~~~

By default, the commits are shown in reverse chronological order.

--date-order::
	Show no parents before all of its children are shown, but
	otherwise show commits in the commit timestamp order.

--topo-order::
	Show no parents before all of its children are shown, and
	avoid showing commits on multiple lines of history
	intermixed.
+
For example, in a commit history like this:
+
----------------------------------------------------------------

    ---1----2----4----7
	\	       \
	 3----5----6----8---

----------------------------------------------------------------
+
where the numbers denote the order of commit timestamps, `git
rev-list` and friends with `--date-order` show the commits in the
timestamp order: 8 7 6 5 4 3 2 1.
+
With `--topo-order`, they would show 8 6 5 3 7 4 2 1 (or 8 7 4 2 6 5
3 1); some older commits are shown before newer ones in order to
avoid showing the commits from two parallel development track mixed
together.

--reverse::

	Output the commits in reverse order.
	Cannot be combined with '\--walk-reflogs'.

Object Traversal
~~~~~~~~~~~~~~~~

These options are mostly targeted for packing of git repositories.

--objects::

	Print the object IDs of any object referenced by the listed
	commits.  '--objects foo ^bar' thus means "send me
	all object IDs which I need to download if I have the commit
	object 'bar', but not 'foo'".

--objects-edge::

	Similar to '--objects', but also print the IDs of excluded
	commits prefixed with a "-" character.  This is used by
	linkgit:git-pack-objects[1] to build "thin" pack, which records
	objects in deltified form based on objects contained in these
	excluded commits to reduce network traffic.

--unpacked::

	Only useful with '--objects'; print the object IDs that are not
	in packs.

<<<<<<< HEAD
--no-walk::

	Only show the given revs, but do not traverse their ancestors.
	This has no effect if a range is specified.
=======
--no-walk[=(sorted|unsorted)]::

	Only show the given commits, but do not traverse their ancestors.
	This has no effect if a range is specified. If the argument
	"unsorted" is given, the commits are show in the order they were
	given on the command line. Otherwise (if "sorted" or no argument
	was given), the commits are show in reverse chronological order
	by commit time.
>>>>>>> a73e22e9

--do-walk::

	Overrides a previous --no-walk.

Commit Formatting
~~~~~~~~~~~~~~~~~

ifdef::git-rev-list[]
Using these options, linkgit:git-rev-list[1] will act similar to the
more specialized family of commit log tools: linkgit:git-log[1],
linkgit:git-show[1], and linkgit:git-whatchanged[1]
endif::git-rev-list[]

include::pretty-options.txt[]

--relative-date::

	Synonym for `--date=relative`.

--date=(relative|local|default|iso|rfc|short|raw)::

	Only takes effect for dates shown in human-readable format, such
	as when using "--pretty". `log.date` config variable sets a default
	value for log command's --date option.
+
`--date=relative` shows dates relative to the current time,
e.g. "2 hours ago".
+
`--date=local` shows timestamps in user's local timezone.
+
`--date=iso` (or `--date=iso8601`) shows timestamps in ISO 8601 format.
+
`--date=rfc` (or `--date=rfc2822`) shows timestamps in RFC 2822
format, often found in E-mail messages.
+
`--date=short` shows only date but not time, in `YYYY-MM-DD` format.
+
`--date=raw` shows the date in the internal raw git format `%s %z` format.
+
`--date=default` shows timestamps in the original timezone
(either committer's or author's).

ifdef::git-rev-list[]
--header::

	Print the contents of the commit in raw-format; each record is
	separated with a NUL character.
endif::git-rev-list[]

--parents::

	Print also the parents of the commit (in the form "commit parent...").
	Also enables parent rewriting, see 'History Simplification' below.

--children::

	Print also the children of the commit (in the form "commit child...").
	Also enables parent rewriting, see 'History Simplification' below.

ifdef::git-rev-list[]
--timestamp::
	Print the raw commit timestamp.
endif::git-rev-list[]

--left-right::

	Mark which side of a symmetric diff a commit is reachable from.
	Commits from the left side are prefixed with `<` and those from
	the right with `>`.  If combined with `--boundary`, those
	commits are prefixed with `-`.
+
For example, if you have this topology:
+
-----------------------------------------------------------------------
	     y---b---b  branch B
	    / \ /
	   /   .
	  /   / \
	 o---x---a---a  branch A
-----------------------------------------------------------------------
+
you would get an output like this:
+
-----------------------------------------------------------------------
	$ git rev-list --left-right --boundary --pretty=oneline A...B

	>bbbbbbb... 3rd on b
	>bbbbbbb... 2nd on b
	<aaaaaaa... 3rd on a
	<aaaaaaa... 2nd on a
	-yyyyyyy... 1st on b
	-xxxxxxx... 1st on a
-----------------------------------------------------------------------

--graph::

	Draw a text-based graphical representation of the commit history
	on the left hand side of the output.  This may cause extra lines
	to be printed in between commits, in order for the graph history
	to be drawn properly.
+
This enables parent rewriting, see 'History Simplification' below.
+
This implies the '--topo-order' option by default, but the
'--date-order' option may also be specified.

ifdef::git-rev-list[]
--count::
	Print a number stating how many commits would have been
	listed, and suppress all other output.  When used together
	with '--left-right', instead print the counts for left and
	right commits, separated by a tab. When used together with
	'--cherry-mark', omit patch equivalent commits from these
	counts and print the count for equivalent commits separated
	by a tab.
endif::git-rev-list[]


ifndef::git-rev-list[]
Diff Formatting
~~~~~~~~~~~~~~~

Below are listed options that control the formatting of diff output.
Some of them are specific to linkgit:git-rev-list[1], however other diff
options may be given. See linkgit:git-diff-files[1] for more options.

-c::

	With this option, diff output for a merge commit
	shows the differences from each of the parents to the merge result
	simultaneously instead of showing pairwise diff between a parent
	and the result one at a time. Furthermore, it lists only files
	which were modified from all parents.

--cc::

	This flag implies the '-c' option and further compresses the
	patch output by omitting uninteresting hunks whose contents in
	the parents have only two variants and the merge result picks
	one of them without modification.

-m::

	This flag makes the merge commits show the full diff like
	regular commits; for each merge parent, a separate log entry
	and diff is generated. An exception is that only diff against
	the first parent is shown when '--first-parent' option is given;
	in that case, the output represents the changes the merge
	brought _into_ the then-current branch.

-r::

	Show recursive diffs.

-t::

	Show the tree objects in the diff output. This implies '-r'.

-s::
	Suppress diff output.
endif::git-rev-list[]<|MERGE_RESOLUTION|>--- conflicted
+++ resolved
@@ -636,12 +636,6 @@
 	Only useful with '--objects'; print the object IDs that are not
 	in packs.
 
-<<<<<<< HEAD
---no-walk::
-
-	Only show the given revs, but do not traverse their ancestors.
-	This has no effect if a range is specified.
-=======
 --no-walk[=(sorted|unsorted)]::
 
 	Only show the given commits, but do not traverse their ancestors.
@@ -650,7 +644,6 @@
 	given on the command line. Otherwise (if "sorted" or no argument
 	was given), the commits are show in reverse chronological order
 	by commit time.
->>>>>>> a73e22e9
 
 --do-walk::
 
