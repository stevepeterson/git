--- conflicted
+++ resolved
@@ -197,7 +197,6 @@
 	return fd;
 }
 
-<<<<<<< HEAD
 /*
  * zlib wrappers to make sure we don't silently miss errors
  * at init time.
@@ -256,7 +255,8 @@
 	}
 	error("inflate: %s (%s)", err, strm->msg ? strm->msg : "no message");
 	return ret;
-=======
+}
+
 int odb_mkstemp(char *template, size_t limit, const char *pattern)
 {
 	int fd;
@@ -288,5 +288,4 @@
 	/* slow path */
 	safe_create_leading_directories(name);
 	return open(name, O_RDWR|O_CREAT|O_EXCL, 0600);
->>>>>>> 2c626e5f
 }